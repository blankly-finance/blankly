--- conflicted
+++ resolved
@@ -10,16 +10,6 @@
     resolution = state.resolution # get the resolution that this price event is stored at
     variables = state.variables # each price event has it's own local variable state
 
-<<<<<<< HEAD
-def price_event(price, currency_pair):
-    prices.append(price)
-    sma50 = Blankly.indicators.sma(price, 10)
-    if price > sma50:
-        interface.market_order(currency_pair, 'buy', 10)
-    else:
-        interface.market_order(currency_pair, 'sell', 10)
-=======
-
     historical_prices = Blankly.historical(currency_pair, 50, resolution=resolution)
     sma50 = Blankly.analysis.calculate_sma(historical_prices, window=50)[-1] # last 50 day sma value is the value we want
     if price > sma50 and not variables['open_order']:
@@ -29,6 +19,7 @@
         variables['open_order'] = False
         return Order(currency_pair, 'market', 'sell', portfolio_value * 0.25)
 
+      
 def rsi(price, currency_pair, state):
     portfolio_value = state.portfolio_value
     resolution = state.resolution # get the resolution that this price event is stored at
@@ -43,7 +34,6 @@
     elif rsi > 70 and variables['open_order']: # only sell if there's an open position
         variables['open_order'] = False
         return Order(currency_pair, 'market', 'buy', portfolio_value * 0.35)
->>>>>>> e40d095a
 
 
 if __name__ == "__main__":
