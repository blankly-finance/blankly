--- conflicted
+++ resolved
@@ -60,8 +60,6 @@
     Kucoin_Interface_data = None
     Binance_Interface = None
     Binance = None
-    Kraken = None
-    Kraken_Interface = None
     Binance_Interface_data = None
     Kucoin_data = None
     Kucoin_Interface = None
@@ -103,27 +101,9 @@
         cls.data_interfaces.append(cls.Okx_Interface_data)
 
         # Kucoin definition and appending
-        # cls.Kucoin = blankly.Kucoin(portfolio_name="KC Sandbox Portfolio",
-        #                             keys_path='./tests/config/keys.json',
-        #                             settings_path="./tests/config/settings.json")
-        # cls.Kucoin_Interface = cls.Kucoin.get_interface()
-        # cls.interfaces.append(cls.Kucoin_Interface)
-        #
-        # cls.Kucoin_data = blankly.Kucoin(portfolio_name="KC Data Keys",
-        #                                  keys_path='./tests/config/keys.json',
-        #                                  settings_path="./tests/config/settings.json")
-        # cls.Kucoin_Interface_data = cls.Kucoin_data.get_interface()
-        # cls.data_interfaces.append(cls.Kucoin_Interface_data)
-
-        #kraken definition and appending
-        cls.Kraken = blankly.Kraken(portfolio_name="kraken test portfolio",
+        cls.Kucoin = blankly.Kucoin(portfolio_name="KC Sandbox Portfolio",
                                     keys_path='./tests/config/keys.json',
                                     settings_path="./tests/config/settings.json")
-<<<<<<< HEAD
-        cls.Kraken_Interface = cls.Kraken.get_interface()
-        cls.interfaces.append(cls.Kraken_Interface)
-        cls.data_interfaces.append(cls.Kraken_Interface)
-=======
         cls.Kucoin_Interface = cls.Kucoin.get_interface()
         cls.interfaces.append(cls.Kucoin_Interface)
         cls.data_interfaces.append(cls.Kucoin_Interface)
@@ -133,7 +113,14 @@
                                          settings_path="./tests/config/settings.json")
         cls.Kucoin_Interface_data = cls.Kucoin_data.get_interface()
         cls.data_interfaces.append(cls.Kucoin_Interface_data)
->>>>>>> 62089f79
+
+        # kraken definition and appending
+        cls.Kraken = blankly.Kraken(portfolio_name="kraken test portfolio",
+                                    keys_path='./tests/config/keys.json',
+                                    settings_path="./tests/config/settings.json")
+        cls.Kraken_Interface = cls.Kraken.get_interface()
+        cls.interfaces.append(cls.Kraken_Interface)
+        cls.data_interfaces.append(cls.Kraken_Interface)
 
         # Binance definition and appending
         cls.Binance = blankly.Binance(portfolio_name="Spot Test Key",
@@ -148,7 +135,6 @@
                                            settings_path="./tests/config/settings.json")
         cls.Binance_Interface_data = cls.Binance_data.get_interface()
         cls.data_interfaces.append(cls.Binance_Interface_data)
-
 
         # alpaca definition and appending
         cls.alpaca = blankly.Alpaca(portfolio_name="alpaca test portfolio",
@@ -159,15 +145,6 @@
         cls.data_interfaces.append(cls.Alpaca_Interface)
 
         # Oanda definition and appending
-<<<<<<< HEAD
-        # cls.Oanda = blankly.Oanda(portfolio_name="oanda test portfolio",
-        #                           keys_path='./tests/config/keys.json',
-        #                           settings_path="./tests/config/settings.json")
-        # cls.Oanda_Interface = cls.Oanda.get_interface()
-        # cls.interfaces.append(cls.Oanda_Interface)
-        # cls.data_interfaces.append(cls.Oanda_Interface)
-        
-=======
         cls.Oanda = blankly.Oanda(portfolio_name="oanda test portfolio",
                                   keys_path='./tests/config/keys.json',
                                   settings_path="./tests/config/settings.json")
@@ -175,7 +152,6 @@
         cls.interfaces.append(cls.Oanda_Interface)
         cls.data_interfaces.append(cls.Oanda_Interface)
 
->>>>>>> 62089f79
         cls.FTX = blankly.FTX(portfolio_name="Main Account",
                               keys_path='./tests/config/keys.json',
                               settings_path="./tests/config/settings.json")
@@ -399,11 +375,11 @@
         limits += evaluate_limit_order(self.Binance_Interface, 'BTC-USDT', int(binance_limits['min_price'] + 100),
                                        int(binance_limits['max_price'] - 100), .01)
 
-        # limits += evaluate_limit_order(self.Coinbase_Pro_Interface, 'BTC-USD', .01, 100000, 1)
-
-        # limits += evaluate_limit_order(self.Kucoin_Interface, 'ETH-USDT', .01, 100000, 1)
-
-        # limits += evaluate_limit_order(self.Oanda_Interface, 'EUR-USD', .01, 100000, 1)
+        limits += evaluate_limit_order(self.Coinbase_Pro_Interface, 'BTC-USD', .01, 100000, 1)
+
+        limits += evaluate_limit_order(self.Kucoin_Interface, 'ETH-USDT', .01, 100000, 1)
+
+        limits += evaluate_limit_order(self.Oanda_Interface, 'EUR-USD', .01, 100000, 1)
 
         limits += evaluate_limit_order(self.Okx_Interface, 'BTC-USDT', 0.50, 100000, .01)
 
@@ -415,14 +391,10 @@
             'coinbase_pro': self.Coinbase_Pro_Interface.get_open_orders('BTC-USD'),
             'kraken': self.Kraken_Interface.get_open_orders(),
             'binance': self.Binance_Interface.get_open_orders('BTC-USDT'),
-            # 'kucoin': self.Kucoin_Interface.get_open_orders('ETH-USDT'),
+            'kucoin': self.Kucoin_Interface.get_open_orders('ETH-USDT'),
             'alpaca': self.Alpaca_Interface.get_open_orders('AAPL'),
-<<<<<<< HEAD
-            # 'oanda': self.Oanda_Interface.get_open_orders('EUR-USD')
-=======
             'oanda': self.Oanda_Interface.get_open_orders('EUR-USD'),
             'okx': self.Okx_Interface.get_open_orders('BTC-USDT')
->>>>>>> 62089f79
         }
 
         # Simple test to ensure that some degree of orders have been placed
@@ -432,14 +404,10 @@
         # Just scan through both simultaneously to reduce code copying
         all_orders = open_orders['coinbase_pro']
         all_orders = all_orders + open_orders['binance']
-<<<<<<< HEAD
-        # all_orders = all_orders + open_orders['kucoin']
-=======
-        all_orders = all_orders + open_orders['okx']
         all_orders = all_orders + open_orders['kucoin']
->>>>>>> 62089f79
         all_orders = all_orders + open_orders['alpaca']
-        # all_orders = all_orders + open_orders['oanda']
+        all_orders = all_orders + open_orders['oanda']
+        all_orders = all_orders + open_orders['kraken']
 
         # Filter for limit orders
         open_orders = []
@@ -469,15 +437,10 @@
         cancels.append(self.Binance_Interface.cancel_order('BTC-USDT', sorted_orders['binance']['buy'].get_id()))
         cancels.append(self.Binance_Interface.cancel_order('BTC-USDT', sorted_orders['binance']['sell'].get_id()))
 
-<<<<<<< HEAD
-        # cancels.append(self.Kucoin_Interface.cancel_order('ETH-USDT', sorted_orders['kucoin']['buy'].get_id()))
-        # cancels.append(self.Kucoin_Interface.cancel_order('ETH-USDT', sorted_orders['kucoin']['sell'].get_id()))
-=======
         cancels.append(self.Kucoin_Interface.cancel_order('ETH-USDT', sorted_orders['kucoin']['buy'].get_id()))
         cancels.append(self.Kucoin_Interface.cancel_order('ETH-USDT', sorted_orders['kucoin']['sell'].get_id()))
         cancels.append(self.Okx_Interface.cancel_order('BTC-USDT', sorted_orders['okx']['buy'].get_id()))
         cancels.append(self.Okx_Interface.cancel_order('BTC-USDT', sorted_orders['okx']['sell'].get_id()))
->>>>>>> 62089f79
 
         cancels.append(self.Coinbase_Pro_Interface.cancel_order('BTC-USD',
                                                                 sorted_orders['coinbase_pro']['buy'].get_id()))
@@ -487,8 +450,8 @@
         cancels.append(self.Alpaca_Interface.cancel_order('AAPL', sorted_orders['alpaca']['buy'].get_id()))
         cancels.append(self.Alpaca_Interface.cancel_order('AAPL', sorted_orders['alpaca']['sell'].get_id()))
 
-        # cancels.append(self.Oanda_Interface.cancel_order('EUR-USD', sorted_orders['oanda']['buy'].get_id()))
-        # cancels.append(self.Oanda_Interface.cancel_order('EUR-USD', sorted_orders['oanda']['sell'].get_id()))
+        cancels.append(self.Oanda_Interface.cancel_order('EUR-USD', sorted_orders['oanda']['buy'].get_id()))
+        cancels.append(self.Oanda_Interface.cancel_order('EUR-USD', sorted_orders['oanda']['sell'].get_id()))
 
         self.assertTrue(compare_responses(cancels, force_exchange_specific=False))
 
@@ -580,8 +543,8 @@
         responses = []
 
         # This initial selection could fail because of the slightly random day that they delete their data
-        stop_dt = dateparser.parse("2021-11-08")
-        start = "2021-10-04"
+        stop_dt = dateparser.parse("2021-08-04")
+        start = "2021-01-07"
         stop = str(stop_dt.date())
 
         # The dates are offset by one because the time is the open time
