--- conflicted
+++ resolved
@@ -60,6 +60,8 @@
     Kucoin_Interface_data = None
     Binance_Interface = None
     Binance = None
+    Kraken = None
+    Kraken_Interface = None
     Binance_Interface_data = None
     Kucoin_data = None
     Kucoin_Interface = None
@@ -83,7 +85,19 @@
         cls.interfaces.append(cls.Coinbase_Pro_Interface)
         cls.data_interfaces.append(cls.Coinbase_Pro_Interface)
 
-<<<<<<< HEAD
+        # Kucoin definition and appending
+        cls.Kucoin = blankly.Kucoin(portfolio_name="KC Sandbox Portfolio",
+                                    keys_path='./tests/config/keys.json',
+                                    settings_path="./tests/config/settings.json")
+        cls.Kucoin_Interface = cls.Kucoin.get_interface()
+        cls.interfaces.append(cls.Kucoin_Interface)
+
+        cls.Kucoin_data = blankly.Kucoin(portfolio_name="KC Data Keys",
+                                         keys_path='./tests/config/keys.json',
+                                         settings_path="./tests/config/settings.json")
+        cls.Kucoin_Interface_data = cls.Kucoin_data.get_interface()
+        cls.data_interfaces.append(cls.Kucoin_Interface_data)
+
         #kraken definition and appending
         cls.Kraken = blankly.Kraken(portfolio_name="default",
                                     keys_path='./tests/config/keys.json',
@@ -91,20 +105,6 @@
         cls.Kraken_Interface = cls.Kraken.get_interface()
         cls.interfaces.append(cls.Kraken_Interface)
         cls.data_interfaces.append(cls.Kraken_Interface)
-=======
-        # Kucoin definition and appending
-        cls.Kucoin = blankly.Kucoin(portfolio_name="KC Sandbox Portfolio",
-                                    keys_path='./tests/config/keys.json',
-                                    settings_path="./tests/config/settings.json")
-        cls.Kucoin_Interface = cls.Kucoin.get_interface()
-        cls.interfaces.append(cls.Kucoin_Interface)
-
-        cls.Kucoin_data = blankly.Kucoin(portfolio_name="KC Data Keys",
-                                         keys_path='./tests/config/keys.json',
-                                         settings_path="./tests/config/settings.json")
-        cls.Kucoin_Interface_data = cls.Kucoin_data.get_interface()
-        cls.data_interfaces.append(cls.Kucoin_Interface_data)
->>>>>>> 2bddc77d
 
         # Binance definition and appending
         cls.Binance = blankly.Binance(portfolio_name="Spot Test Key",
@@ -119,7 +119,6 @@
                                            settings_path="./tests/config/settings.json")
         cls.Binance_Interface_data = cls.Binance_data.get_interface()
         cls.data_interfaces.append(cls.Binance_Interface_data)
-
 
 
         # alpaca definition and appending
@@ -172,8 +171,8 @@
         responses = []
 
         availability_results = []
+
         for i in range(len(self.interfaces)):
-            print(i)
             if self.interfaces[i].get_exchange_type() == "alpaca":
                 responses.append(self.interfaces[i].get_account()['AAPL'])
                 responses.append(self.interfaces[i].get_account('AAPL'))
