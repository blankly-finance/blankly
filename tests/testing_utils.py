--- conflicted
+++ resolved
@@ -29,13 +29,10 @@
         return 'EUR-USD'
     elif exchange == 'ftx':
         return 'BTC-USD'
-<<<<<<< HEAD
     elif exchange == 'kraken':
         return 'BTC-USD'
-=======
     elif exchange == 'kucoin':
         return 'ETH-USDT'
->>>>>>> 2bddc77d
     else:
         raise LookupError("Specified exchange not found.")
 
