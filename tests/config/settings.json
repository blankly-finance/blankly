--- conflicted
+++ resolved
@@ -18,13 +18,11 @@
       "cash": "USDT",
       "binance_tld": "us"
     },
-<<<<<<< HEAD
     "binance_futures": {
       "cash": "USDT"
-=======
+    },
     "ftx": {
       "ftx_tld": "us"
->>>>>>> 88016d93
     },
     "alpaca": {
       "websocket_stream": "iex",
