import platform

from setuptools import find_packages, setup
from os import path
this_directory = path.abspath(path.dirname(__file__))
with open(path.join(this_directory, './README.md'), encoding='utf-8') as f:
    long_description = f.read()

"""
Build Info:
python3 -m build
twine upload dist/*
"""

setup(
    name='blankly',  # How you named your package folder (MyLib)
    packages=find_packages(),
    # packages=['blankly'],  # Potentially should be the same thing as name
<<<<<<< HEAD
    version='v1.17.7-beta',
=======
    version='v1.17.9-beta',
>>>>>>> 270bd27a
    license='lgpl-3.0',  # Licenses: https://help.github.com/articles/licensing-a-repository
    description='Rapidly build, backtest & deploy trading bots',  # Give a short description about your library
    long_description=long_description,
    long_description_content_type='text/markdown',
    ext_modules=[
        # Extension("blankly.deployment.hello", [path.join("blankly", "deployment", "hello.cpp")])  # Disabled extension
    ],
    author='blankly',
    entry_points={'console_scripts': ['blankly_old = blankly.deployment.cli:main',
                                      'blankly = blankly.deployment.new_cli:main']},
    author_email='contact@blankly.finance',
    url='https://github.com/Blankly-Finance/Blankly',  # Could be github or website
    # download_url='https://github.com/EmersonDove/Blankly/archive/v0.1.1-alpha.tar.gz',
    keywords=['Crypto', 'Stocks', 'Quantitative Finance', 'Exchanges', 'Bot'],  # Keywords
    install_requires=[
        'questionary >= 1.10.0',
        'yaspin >= 2.1.0',
        'alpaca-trade-api >= 1.4.2',
        'bokeh >= 2.4.2',
        'dateparser >= 1.1.0',
        'newnewtulipy >= 0.4.6.3',
        'numpy >= 1.21.4',
        'pandas >= 1.1.5',
        'python-binance >= 1.0.15',
        'requests >= 2.26.0',
        'websocket-client >= 1.2.1',
    ],
    classifiers=[
        # Possible: "3 - Alpha", "4 - Beta" or "5 - Production/Stable"
        'Development Status :: 4 - Beta',
        'Intended Audience :: Developers',
        'Intended Audience :: Financial and Insurance Industry',
        'License :: OSI Approved :: GNU Lesser General Public License v3 (LGPLv3)',
        'Programming Language :: Python :: 3.7',
        'Programming Language :: Python :: 3.8',
        'Programming Language :: Python :: 3.9',
        'Programming Language :: Python :: 3.10'
    ],
)<|MERGE_RESOLUTION|>--- conflicted
+++ resolved
@@ -16,11 +16,7 @@
     name='blankly',  # How you named your package folder (MyLib)
     packages=find_packages(),
     # packages=['blankly'],  # Potentially should be the same thing as name
-<<<<<<< HEAD
-    version='v1.17.7-beta',
-=======
     version='v1.17.9-beta',
->>>>>>> 270bd27a
     license='lgpl-3.0',  # Licenses: https://help.github.com/articles/licensing-a-repository
     description='Rapidly build, backtest & deploy trading bots',  # Give a short description about your library
     long_description=long_description,
