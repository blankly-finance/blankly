"""
    Custom API for interacting with the frontend API routes
    Copyright (C) 2021  Emerson Dove

    This program is free software: you can redistribute it and/or modify
    it under the terms of the GNU Lesser General Public License as published
    by the Free Software Foundation, either version 3 of the License, or
    (at your option) any later version.

    This program is distributed in the hope that it will be useful,
    but WITHOUT ANY WARRANTY; without even the implied warranty of
    MERCHANTABILITY or FITNESS FOR A PARTICULAR PURPOSE.  See the
    GNU Lesser General Public License for more details.

    You should have received a copy of the GNU Lesser General Public License
    along with this program.  If not, see <https://www.gnu.org/licenses/>.
"""

import json

import requests
from blankly.utils.utils import info_print

blankly_deployment_url = 'https://deploy.blankly.finance'


# blankly_deployment_url = 'http://localhost:8080'


class API:
    def __init__(self, token, override_url: str = None):
        if override_url:
            self.url = override_url
        else:
            self.url = blankly_deployment_url

        self.token = None
        self.auth_data = self.exchange_token(token)

        try:
            self.token = self.auth_data['idToken']
        except (KeyError, TypeError):
            raise KeyError("Failed to authenticate - run \"blankly login\" again.")
        self.user_id = self.auth_data['data']['user_id']

    def __request(self, type_: str, route: str, json_: dict = None, params: dict = None, file=None, data: dict = None):
        """
        Create a general request to the blankly API services

        Args:
            type_: Request types such as 'post', 'get', and 'delete'
            route: The address where the request should be routed to './model/details'
            json_: Optional json to be attached to the request
            params: Optional parameters for the address URL
            data: Optional JSON to be attached to the request body dictionary
            file: Optional file uploaded in bytes: file = {'file': open(file_path, 'rb')}
        """
        url = self.url
        if url[-1] != '/' and route[0] != '/':
            url += '/'
        url += route

        kwargs = {
            'url': url,
            'params': params,
            'json': json_,
            'files': file,
            'data': data,
        }

        # Add the token if we have it
        if self.token is not None:
            kwargs['headers'] = {'token': self.token}

        try:
            if type_ == "get":
                out = requests.get(**kwargs)
            elif type_ == "post":
                out = requests.post(**kwargs)
            elif type_ == "delete":
                out = requests.delete(**kwargs)
            else:
                raise LookupError("Request type is not implemented or does not exist.")
        except requests.exceptions.ConnectionError:
            raise requests.exceptions.ConnectionError("Failed to connect to deployment service.")

        # Show info that the request was not authorized but still
        #  allow the process to continue
        if out.status_code == 401:
            info_print("Unauthorized request.")

        try:
            return out.json()
        except ValueError:
            print(f'Invalid Response: {out}')
            return None

    def exchange_token(self, token):
        """
        Get the JWT from the refresh token
        """
        return self.__request('post', 'auth/token', data={'refreshToken': token})

    def get_details(self, project_id: str, model_id: str):
        """
        Get the details route
        """
        return self.__request('post', 'model/details', data={'projectId': project_id, 'modelId': model_id})

    def get_status(self):
        return self.__request('get', 'model/status')

    def list_projects(self):
        return self.__request('get', 'project/list')

    def get_plans(self, type_: str):
        """
        Args:
            type_: Can be 'backtesting' or 'live'
        """
        return self.__request('post', 'project/plans', data={'type': type_})

    def create_project(self, name: str, description: str):
        return self.__request('post', 'project/create', data={'name': name,
                                                              'description': description})

    def deploy(self, file_path: str, model_id: str, version_description: str,
               python_version: float, type_: str, plan: str, schedule: str = None):
        file_path = r'{}'.format(file_path)
        file = {'model': open(file_path, 'rb')}
        return self.__request('post', 'model/deploy', file=file, data={'pythonVersion': python_version,
                                                                       'versionDescription': version_description,
                                                                       'projectId': self.user_id,
                                                                       'modelId': model_id,
                                                                       'type': type_,
                                                                       'plan': plan,
                                                                       'schedule': schedule})

    def backtest_deployed(self, model_id: str, args: dict, version_id: str, backtest_description: str):
        return self.__request('post', 'model/backtestUploadedModel',
                              json_={'projectId': self.user_id,
                                     'modelId': model_id,
                                     'versionId': version_id,
                                     'backtestArgs': args,
                                     'backtestDescription': backtest_description})

    def backtest(self, file_path: str, model_id: str, args: dict, plan: str,
                 type_: str, python_version: float, backtest_description: str = ""):
        file_path = r'{}'.format(file_path)
        file = {'model': open(file_path, 'rb')}
        return self.__request('post', 'model/backtest', file=file,
                              data={'pythonVersion': str(python_version),
                                    'projectId': self.user_id,
                                    'modelId': model_id,
                                    'type': type_,
                                    'backtestArgs': json.dumps(args),
                                    'backtestDescription': backtest_description,
                                    'plan': plan,
                                    })

<<<<<<< HEAD
    def create_model(self, project_id: str, type_: str, name: str, description: str):
        model = self.__request('post', 'model/create-model',
                               data={
                                   'projectId': project_id or self.user_id,
                                   'type': type_,
                                   'name': name,
                                   'description': description
                               })
        model['id'] = model['modelId']
        model['projectId'] = project_id or self.user_id
        return model

    def list_models(self, project_id: str):
        models = self.__request('post', 'model/list',
                                data={
                                    'projectId': project_id or self.user_id
                                })
        for model in models:
            model['modelId'] = model['id']
            model['projectId'] = project_id or self.user_id
        return models

    def list_all_models(self):
        models = self.list_models(self.user_id)
        for team in self.list_teams():
            # TODO nah
            models += [{'team': team, **model}
                       for model in self.list_models(team['id'])]
        return models

    def list_teams(self):
        return self.__request('get', 'project/teams')

    def generate_keys(self, project_id: str):
        return self.__request('post', 'project/generate-project-token',
                              data={'projectId': project_id})


if __name__ == '__main__':
    from blankly.deployment import new_cli as cli
    import code

    api = cli.ensure_login()
    code.interact(local=dict(globals(), **locals()))  # drop to interactive
=======
    def create_model(self, type_: str, name: str, description: str):
        return self.__request('post', 'model/create-model',
                              data={
                                  'projectId': self.user_id,
                                  'type': type_,
                                  'name': name,
                                  'description': description
                              })

    def list_models(self):
        return self.__request('post', 'model/list',
                              data={
                                  'projectId': self.user_id
                              })

    def generate_keys(self):
        return self.__request('post', 'project/generate-project-token', data={
            'projectId': self.user_id
        })
>>>>>>> ca9e925c
<|MERGE_RESOLUTION|>--- conflicted
+++ resolved
@@ -158,7 +158,6 @@
                                     'plan': plan,
                                     })
 
-<<<<<<< HEAD
     def create_model(self, project_id: str, type_: str, name: str, description: str):
         model = self.__request('post', 'model/create-model',
                                data={
@@ -202,25 +201,4 @@
     import code
 
     api = cli.ensure_login()
-    code.interact(local=dict(globals(), **locals()))  # drop to interactive
-=======
-    def create_model(self, type_: str, name: str, description: str):
-        return self.__request('post', 'model/create-model',
-                              data={
-                                  'projectId': self.user_id,
-                                  'type': type_,
-                                  'name': name,
-                                  'description': description
-                              })
-
-    def list_models(self):
-        return self.__request('post', 'model/list',
-                              data={
-                                  'projectId': self.user_id
-                              })
-
-    def generate_keys(self):
-        return self.__request('post', 'project/generate-project-token', data={
-            'projectId': self.user_id
-        })
->>>>>>> ca9e925c
+    code.interact(local=dict(globals(), **locals()))  # drop to interactive