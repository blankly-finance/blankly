--- conflicted
+++ resolved
@@ -156,7 +156,6 @@
         "assets": Json_Value_Checker([],are_valid_elements, {"element_constraint" : is_num})
     },
     "settings": {
-<<<<<<< HEAD
         "use_price"                     : Json_Value_Checker("close", is_in_list, {"allowable" : ["close", "open", "high", "low"]}),
         "smooth_prices"                 : Json_Value_Checker(False, is_bool),
         "GUI_output"                    : Json_Value_Checker(True, is_bool),
@@ -171,20 +170,6 @@
         "quote_account_value_in"            : Json_Value_Checker("USD", is_in_list, {"allowable" : "USD"}),
         "ignore_user_exceptions"            : Json_Value_Checker(False, is_bool),
         "risk_free_return_rate"             : Json_Value_Checker(0.0, in_range, {"range" : (0,1)})
-=======
-        "use_price": "close",
-        "smooth_prices": False,
-        "GUI_output": True,
-        "show_tickers_with_zero_delta": False,
-        "save_initial_account_value": True,
-        "show_progress_during_backtest": True,
-        "cache_location": "./price_caches",
-        "continuous_caching": True,
-        "resample_account_value_for_metrics": "1d",
-        "quote_account_value_in": "USD",
-        "ignore_user_exceptions": False,
-        "risk_free_return_rate" : 0.0
->>>>>>> 373fb563
     }
 }
 
