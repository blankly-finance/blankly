--- conflicted
+++ resolved
@@ -66,7 +66,6 @@
         "assets": import_checks.UserInputParser([],str)
     },
     "settings": {
-<<<<<<< HEAD
         "use_price": import_checks.UserInputParser("close", str, import_checks.is_in_list,
                                                    {"allowable": ["close", "open", "high", "low"]}),
         "smooth_prices": import_checks.UserInputParser(False, bool),
@@ -83,24 +82,8 @@
                                                                 {"allowable": "USD", "case_sensitive": True}),
         "ignore_user_exceptions": import_checks.UserInputParser(False, bool),
         "risk_free_return_rate": import_checks.UserInputParser(0.0, float, import_checks.in_range,
-                                                               {"allowable_range": (0, 0.1)})
-=======
-        "use_price"                     : User_Input_Parser("close", is_in_list, {"allowable" : ["close", "open", "high", "low"]}),
-        "smooth_prices"                 : User_Input_Parser(False, is_bool),
-        "GUI_output"                    : User_Input_Parser(True, is_bool),
-        "show_tickers_with_zero_delta"  : User_Input_Parser(False, is_bool),
-        "save_initial_account_value"    : User_Input_Parser(True, is_bool),
-        "show_progress_during_backtest" : User_Input_Parser(True, is_bool),
-
-        "cache_location" : User_Input_Parser("./price_caches", is_string),
-
-        "continuous_caching"                : User_Input_Parser(True, is_bool),
-        "resample_account_value_for_metrics": User_Input_Parser("1d", is_timeframe, {"allowable" : ["s", "m", "h", "d", "w", "M","y", "D", "c", "l"]}),      
-        "quote_account_value_in"            : User_Input_Parser("USD", is_in_list, {"allowable" : "USD", "case_sensitive" : True}),
-        "ignore_user_exceptions"            : User_Input_Parser(False, is_bool),
-        "risk_free_return_rate"             : User_Input_Parser(0.0, in_range, {"allowable_range" : (0,0.1)}),
-        "benchmark_symbol"                  : User_Input_Parser(None, is_string)
->>>>>>> 9728d43d
+                                                               {"allowable_range": (0, 0.1)}),
+        "benchmark_symbol" : import_checks.UserInputParser(None, str)                                                     
     }
 }
 
