--- conflicted
+++ resolved
@@ -819,17 +819,16 @@
     return nonzero_products
 
 
-<<<<<<< HEAD
 def increment_to_precision(increment: float) -> int:
     # quick maths
     # 0.0001 -> 4
     # 0.025 -> 1
     # 0.25 -> 0
     return math.floor(-math.log10(increment))
-=======
+
+
 def trim_df_time_column(df, epoch_start: [int, float], epoch_stop: [int, float]):
     df = df[df['time'] >= epoch_start]
     df = df[df['time'] <= epoch_stop]
 
     return df
->>>>>>> ca9e925c
