"""
    Backtesting controller for paper trading interface
    Copyright (C) 2021  Emerson Dove

    This program is free software: you can redistribute it and/or modify
    it under the terms of the GNU Lesser General Public License as published
    by the Free Software Foundation, either version 3 of the License, or
    (at your option) any later version.

    This program is distributed in the hope that it will be useful,
    but WITHOUT ANY WARRANTY; without even the implied warranty of
    MERCHANTABILITY or FITNESS FOR A PARTICULAR PURPOSE.  See the
    GNU Lesser General Public License for more details.

    You should have received a copy of the GNU Lesser General Public License
    along with this program.  If not, see <https://www.gnu.org/licenses/>.
"""

import os
import traceback
import typing
from datetime import datetime as dt

import numpy as np
import pandas as pd
from bokeh.layouts import column as bokeh_columns
from bokeh.models import HoverTool
from bokeh.palettes import Category10_10
from bokeh.plotting import ColumnDataSource, figure, show
from typing import List

import blankly.exchanges.interfaces.paper_trade.metrics as metrics
from blankly.exchanges.interfaces.paper_trade.backtest_result import BacktestResult
from blankly.exchanges.interfaces.paper_trade.paper_trade import PaperTrade
from blankly.exchanges.interfaces.paper_trade.paper_trade_interface import PaperTradeInterface
from blankly.utils.time_builder import time_interval_to_seconds
from blankly.utils.utils import load_backtest_preferences, update_progress, write_backtest_preferences, \
<<<<<<< HEAD
    get_base_asset, get_quote_asset
from pandas.core.indexes import interval
=======
    get_base_asset, get_quote_asset, info_print
>>>>>>> ccf8be20


def to_string_key(separated_list):
    output = ""
    for i in range(len(separated_list) - 1):
        output += str(separated_list[i])
        output += ","
    output += str(separated_list[-1:][0])
    return output


def split(base_range, local_segments) -> typing.Tuple[list, list]:
    """
    Find the negative given from a range and a set of other ranges

    Args:
        base_range: Backing array containing a range such as [1, 10]
        local_segments: An array of segments that we have such as [-5, 5], [6,7]
    Returns:
        The output of the example inputs above would be [[8, 10]]
    """

    # If we don't have any local segments there is no need for any of this, just download the whole set
    used_ranges = []
    positive_ranges = []  # These are the ranges that we have downloaded
    negative_ranges = []  # These are the ranges that we need

    def intersection(as_, ae, bs, be):
        """
        Find the intersection of two ranges
        Implementation from https://scicomp.stackexchange.com/a/26260

        Args:
            as_: Low of first range
            ae: High of first range
            bs: Low of second range
            be: High of second range
        """
        if bs > ae or as_ > be:
            return None
        else:
            os_ = max(as_, bs)
            oe = min(ae, be)
            return [os_, oe]
    for i in local_segments:
        intersection_range = intersection(base_range[0], base_range[1], i[0], i[1])
        if intersection_range is None:
            continue
        # We now know every single downloaded range that we need to keep
        used_ranges.append(i)

        # Now these are all intersections that we will filter to find the negative ranges to download
        positive_ranges.append(intersection_range)

    # Create a list of indexes that need to be pushed into a single list, arrays like  [1, 5] and [3, 7] would need to
    #  become [1, 7]

    # First we have to sort the lists to have the same starting value
    positive_ranges = sorted(positive_ranges, key=lambda x: x[0])

    aggregate_indexes = []
    for i in range(len(positive_ranges) - 1):
        intersection_range = intersection(positive_ranges[i][0], positive_ranges[i][1],
                                          positive_ranges[i + 1][0],     positive_ranges[i + 1][1])
        if intersection_range is not None:
            aggregate_indexes.append([i, i + 1])

    # Now aggregate from the last result
    for i in aggregate_indexes:
        # Pull the lower bound right out of the lower index from the aggregate_indexes approach
        lower_bound = positive_ranges[i[0]][0]

        positive_ranges[i[0]] = None

        # Push that same lower bound into the array that was above it
        positive_ranges[i[1]][0] = lower_bound

    # Filter out the None's that were added
    positive_ranges = [x for x in positive_ranges if not (x is None)]

    # Now just try to find the gaps in the positive ranges and those are our negative ranges
    for i in range(len(positive_ranges) - 1):
        negative_ranges.append([positive_ranges[i][1], positive_ranges[i+1][0]])

    try:
        # Now we just have to make sure to check the bounds
        # If the very first value we have is greater than what we requested
        if positive_ranges[0][0] > base_range[0]:
            # We then need the base range up to our first positive value
            negative_ranges.append([base_range[0], positive_ranges[0][0]])

        # If the last positive range is less than our requested final
        if positive_ranges[-1][1] < base_range[1]:
            # The actual value is from the last positive range value to our requested final value
            negative_ranges.append([positive_ranges[-1][1], base_range[1]])
    except IndexError:
        return [], [base_range]

    return used_ranges, negative_ranges


class BackTestController:
    def __init__(self, paper_trade_exchange: PaperTrade, backtest_settings_path: str = None, callbacks: list = None):
        self.preferences = load_backtest_preferences(backtest_settings_path)
        self.backtest_settings_path = backtest_settings_path
        if not paper_trade_exchange.get_type() == "paper_trade":
            raise ValueError("Backtest controller was not constructed with a paper trade exchange object.")
        self.interface: PaperTradeInterface = paper_trade_exchange.get_interface()

        self.price_events = []

        if callbacks is None:
            callbacks = []
        self.callbacks = callbacks

        self.current_time = None
        self.initial_time = None

        self.prices = []  # [epoch, "BTC-USD", price]

        self.price_dictionary = {}

        self.pd_prices = None

        # User added times
        self.__user_added_times = []

        self.use_price = None

        self.queue_backtest_write = False

        self.quote_currency = None

        # Create a global generator because a second yield function gets really nasty
        self.__color_generator = Category10_10.__iter__()

        self.initial_account = None

        self.__exchange_type = self.interface.get_exchange_type()

        # Create our own traded assets' dictionary because we customize it a bit
        self.__traded_assets = []

        # Because the times are run in order we can use this variable to optimize account value searching
        self.__current_search_index = 0

        # Export a time for use in other classesv uss
        self.time = None

    def sync_prices(self, items: list[list[str, int, int, int]] = None) -> dict:
        """
        Parse the local file cache for the requested data, if it doesn't exist, request it from the exchange

        args:
            items: list of lists organized as ['symbol','start_time','end_time', 'resolution']

        returns:
            dictionary with keys for each 'symbol'
        """
        
        cache_folder = self.preferences['settings']["cache_location"]
        # Make sure the cache folder exists and read files
        try:
            files = os.listdir(cache_folder)
        except FileNotFoundError:
            files = []
            os.mkdir(cache_folder)

        available_files = []
        for i in range(len(files)):
            # example file name: 'BTC-USD.1622400000.1622510793.60.csv'
            # Remove the .csv from each of the files: BTC-USD.1622400000.1622510793.60
            identifier = files[i][:-4].split(",")
            # Cast to float first before
            identifier[1] = int(float(identifier[1]))
            identifier[2] = int(float(identifier[2]))
            identifier[3] = int(float(identifier[3]))
            available_files.append(identifier)

        # This is only the downloaded data
        local_history_blocks = {}
        for i in available_files:
            # Sort these into resolutions
            asset = i[0]

            # Make sure to add the asset as a key
            if asset not in list(local_history_blocks.keys()):
                local_history_blocks[asset] = {}

            # Add each resolution to its own internal list
            if i[3] not in list(local_history_blocks[asset].keys()):
                local_history_blocks[asset][i[3]] = [i]
            else:
                local_history_blocks[asset][i[3]].append(i)

        # def segment(conjoined_ranges: list) -> list:
        #     """
        #     Split a list with sets of even intervals into multiple lists. The list must be single increments in all
        #     places except for the splits
        #     """
        #     ranges = []
        #     segments = 0
        #     for i in range(len(conjoined_ranges)-1):
        #         i += 1
        #         if conjoined_ranges[i] - conjoined_ranges[i-1] != 1:
        #             segmented_list = conjoined_ranges[segments:i]
        #
        #             ranges.append((segmented_list[0], segmented_list[-1]))
        #             segments = i + 1
        #
        #     return ranges

        # This is the data the user has requested: [asset_id, start_time, end_time, resolution]
        if items is None:
            items = self.__user_added_times

        final_prices = {}
        for i in range(len(items)):
            if items[i] is None:
                continue
            asset = items[i][0]
            resolution = items[i][3]
            start_time = items[i][1]
            end_time = items[i][2] - resolution

            if end_time < start_time:
                raise RuntimeError("Must specify  a longer timeframe to run the backtest.")

            download_ranges = []

            # Attempt to find the same symbol/asset possibilities in the backtest blocks
            try:
                download_ranges = local_history_blocks[asset][resolution]
            except KeyError:
                pass

            for j in range(len(download_ranges)):
                download_ranges[j] = download_ranges[j][1:3]

            used_ranges, negative_ranges = split([start_time, end_time], download_ranges)

            # for j in download_ranges:
            #     download_start_time = j[1]
            #     download_end_time = j[2] - resolution
            #
            #     contains_start = False
            #     contains_end = False
            #     if download_start_time <= start_time <= download_end_time:
            #         contains_start = True
            #     elif download_start_time <= end_time <= download_end_time:
            #         contains_end = True
            #
            #     if contains_start or contains_end:
            #         # Read in the whole thing if it has any sort of relevance on the data
            #         relevant_df = pd.read_csv(os.path.join(cache_folder,
            #                                                to_string_key(j) + ".csv"))
            #
            #         # If it only contains the start then it must be offset too high or is too long
            #         if contains_start and not contains_end:
            #             relevant_df = relevant_df[relevant_df['time'] >= start_time]
            #
            #             # Set the end time to match the first time in the relevant dataframe
            #             self.__user_added_times[i][1] = relevant_df['time'].iloc[-1]
            #
            #         # If it only contains the end then it must be offset too low or is too short
            #         if contains_end and not contains_start:
            #             relevant_df = relevant_df[relevant_df['time'] <= end_time]
            #
            #             # Set the start time to match the very last time of the relevant dataframe
            #             self.__user_added_times[i][2] = relevant_df['time'].iloc[0]
            #
            #         # If it contains start and end then it's just right
            #         if contains_end and contains_start:
            #             relevant_df = relevant_df[relevant_df['time'] >= start_time]
            #             relevant_df = relevant_df[relevant_df['time'] <= end_time]
            #
            #             # This dataset has been completed so there is no need to continue
            #             self.__user_added_times[i] = None
            #
            #         # Write these into the data array
            #         if asset not in list(final_prices.keys()):
            #             final_prices[asset] = relevant_df
            #         else:
            #             final_prices[asset] = pd.concat([final_prices[asset], relevant_df])

            relevant_data = []
            for j in used_ranges:
                relevant_data.append(pd.read_csv(os.path.join(cache_folder, to_string_key([asset, j[0], j[1],
                                                                                           resolution]) + ".csv")))

            if len(relevant_data) > 0:
                final_prices[asset] = pd.concat(relevant_data)

            # If there is any data left to download do it here
            for j in negative_ranges:
                print("No cached data found for " + asset + " from: " + str(j[0]) + " to " +
                      str(j[1]) + " at a resolution of " + str(resolution) + " seconds.")
                download = self.interface.get_product_history(asset,
                                                              j[0],
                                                              j[1],
                                                              resolution)

                # Write the file but this time include very accurately the start and end times
                if self.preferences['settings']['continuous_caching']:
                    download.to_csv(os.path.join(cache_folder, f'{asset},'
                                                               f'{j[0]},'
                                                               f'{j[1]+resolution},'  # This adds resolution back to the
                                                                                      #  exported time series
                                                               f'{resolution}.csv'),
                                    index=False)

                # Write these into the data array
                if asset not in list(final_prices.keys()):
                    final_prices[asset] = download
                else:
                    final_prices[asset] = pd.concat([final_prices[asset], download])

            # After all the negative ranges are appended, we need to sort & trim
            final_prices[asset] = final_prices[asset].sort_values(by=['time'], ignore_index=True)

            # Now make sure to just trim our times to hit the start and end times
            final_prices[asset] = final_prices[asset][final_prices[asset]['time'] >= start_time]
            final_prices[asset] = final_prices[asset][final_prices[asset]['time'] <= end_time + resolution]  # Add back

        return final_prices

        # cache_folder = self.preferences['settings']["cache_location"]
        # # Make sure the cache folder exists and read files
        # try:
        #     files = os.listdir(cache_folder)
        # except FileNotFoundError:
        #     files = []
        #     os.mkdir(cache_folder)
        #
        # available_files = []
        # for i in range(len(files)):
        #     # example file name: 'BTC-USD.1622400000.1622510793.60.csv'
        #     # Remove the .csv from each of the files: BTC-USD.1622400000.1622510793.60
        #     identifier = files[i][:-4].split(",")
        #     identifier[1] = float(identifier[1])
        #     identifier[2] = float(identifier[2])
        #     identifier[3] = float(identifier[3])
        #     available_files.append(identifier)
        #
        # assets = self.preferences['price_data']['assets']  # type: dict
        # for i in assets:
        #     identifier = [i[0], i[1], i[2], i[3]]
        #     string_identifier = to_string_key(identifier)
        #     if identifier in available_files:
        #         # Read the csv here
        #         if tuple(identifier) not in self.price_dictionary.keys():
        #             print("Including: " + string_identifier + ".csv in backtest.")
        #             self.price_dictionary[tuple(identifier)] = pd.read_csv(os.path.join(cache_folder,
        #                                                                                 string_identifier + ".csv")
        #                                                                    )
        #     else:
        #         if tuple(identifier) not in self.price_dictionary.keys():
        #             print("No exact cache exists for " + str(identifier[0]) + " from " + str(identifier[1]) + " to " +
        #                   str(identifier[2]) + " at " + str(identifier[3]) + "s resolution. Downloading...")
        #             download = self.interface.get_product_history(identifier[0], identifier[1], identifier[2],
        #                                                           identifier[3])
        #             self.price_dictionary[tuple(identifier)] = download
        #             if save:
        #                 download.to_csv(os.path.join(cache_folder, string_identifier + ".csv"), index=False)
        #
        # # Merge all the same asset ids into the same dictionary spots
        # unique_assets = {}
        # for k, v in self.price_dictionary.items():
        #     if k[0] in unique_assets:
        #         unique_assets[k[0]] = pd.concat([unique_assets[k[0]], v], ignore_index=True)
        #     else:
        #         unique_assets[k[0]] = v
        #
        # return unique_assets

    def add_prices(self, asset_id, start_time, end_time, resolution, save=False):
        # Create its unique identifier
        identifier = [asset_id, int(start_time), int(end_time), int(resolution)]

        # If it's not loaded then write it to the file
        if tuple(identifier) not in self.price_dictionary.keys():
            # self.preferences['price_data']['assets'].append(identifier)
            self.__user_added_times.append(identifier)
            if save:
                self.queue_backtest_write = True
        else:
            print("already identified")

    def append_backtest_price_event(self, callback: typing.Callable, asset_id, time_interval, state_object, ohlc, init,
                                    teardown):
        if isinstance(time_interval, str):
            time_interval = time_interval_to_seconds(time_interval)
        self.price_events.append([callback, asset_id, time_interval, state_object, ohlc, init, teardown])

    def write_setting(self, key, value, save=False):
        """
        Write a setting to the .json preferences

        Args:
            key: Key under settings
            value: Value to set that settings key to
            save: Write this new setting to the file
        """
        self.preferences['settings'][key] = value
        if save:
            self.queue_backtest_write = True

    def write_initial_price_values(self, account_dictionary):
        """
        Write in a new price dictionary for the paper trade exchange.
        """
        self.interface.override_local_account(account_dictionary)

    def format_account_data(self, local_time) -> typing.Tuple[typing.Dict[typing.Union[str, typing.Any],
                                                                          typing.Union[int, typing.Any]],
                                                              typing.Dict[typing.Union[str, typing.Any],
                                                                          typing.Union[int, typing.Any]]]:

        # This is done so that only traded assets are evaluated.
        true_available = {}
        assets = self.__traded_assets
        true_account = {}
        for i in assets:
            # Grab the account status
            true_account[i] = self.interface.get_account(i)

        # Create an account total value
        value_total = 0

        no_trade_available = {}
        # No trade account total
        no_trade_value = 0

        # Save this up front so that it can be removed from the price calculation (it's always a value of 1 anyway)
        quote_value = true_account[self.quote_currency]['available'] + true_account[self.quote_currency]['hold']
        try:
            del true_account[self.quote_currency]
        except KeyError:
            pass

        for i in list(true_account.keys()):
            # Funds on hold are still added
            true_available[i] = true_account[i]['available'] + true_account[i]['hold']
            no_trade_available[i] = self.initial_account[i]['available'] + self.initial_account[i]['hold']
            currency_pair = i

            # Convert to quote (this could be optimized a bit)
            if self.__exchange_type != 'alpaca':
                currency_pair += '-'
                currency_pair += self.quote_currency

            # Get price at time
            try:
                price = self.interface.get_price(currency_pair)
            except KeyError:
                # Must be a currency we have no data for
                price = 0
            value_total += price * true_available[i]
            no_trade_value += price * no_trade_available[i]

        # Make sure to add the time key in
        true_available['time'] = local_time
        no_trade_available['time'] = local_time

        value_total += quote_value
        true_available[self.quote_currency] = quote_value

        no_trade_value += self.initial_account[self.quote_currency]['available'] + \
                          self.initial_account[self.quote_currency]['hold']

        true_available['Account Value (' + self.quote_currency + ')'] = value_total

        no_trade_available['Account Value (No Trades)'] = no_trade_value

        return true_available, no_trade_available

    def __account_was_used(self, column) -> bool:
        show_zero_delta = self.preferences['settings']['show_tickers_with_zero_delta']

        # Just check if it's in the traded assets or if the zero delta is enabled
        used = self.__traded_assets
        is_used = column in used or 'Account Value (' + self.quote_currency + ')' == column

        # Return true if they are not the same or the setting is set to true
        output = is_used or show_zero_delta
        return output

    def __next_color(self):
        # This should be a generator, but it doesn't work without doing a foreach loop
        try:
            return next(self.__color_generator)
        except StopIteration:
            self.__color_generator = Category10_10.__iter__()
            return next(self.__color_generator)

    def __resample(self, symbol: str, start_time: typing.Union[int, float], stop_time: typing.Union[int, float],
                   interval: typing.Union[int, float]) -> list:
        """
        This function resamples the data for 'symbol' stored in pd_prices

        Args:
            symbol: The key for the relevant data stored in pd_prices
            start_time: the point in time to start searching
            stop_time: the point in time to stop searching
            interval: the timeframe by which to resample
        Returns
            output_array: the resampled data as a dict with keys ['time','value']
        """

        self.__current_search_index = 0
        output_array = []

        def search_price(asset_id, epoch):
            # In this case because each asset is called individually
            def search(arr, size, x):
                while True:
                    if self.__current_search_index == size:
                        # Must be the last one in the list
                        return self.__current_search_index - 1

                    if arr[self.__current_search_index] <= x <= arr[self.__current_search_index + 1]:
                        # Found it in this range
                        return self.__current_search_index
                    else:
                        self.__current_search_index += 1
            try:
                prices_ = self.pd_prices[asset_id][self.use_price]  # type: pd.Series
                times = self.pd_prices[asset_id]['time']  # type: pd.Series

                # Iterate and find the correct quote price
                index_ = search(times, times.size, epoch)
                # print('Found price for', asset_id, prices[index])
                return prices_[index_]
            except KeyError:
                # Not a currency that we have data for at all
                return 0
                    
        while start_time <= stop_time:
            # Append this dict to the array   
            if symbol is not None:
                output_array.append({
                    'time': start_time,
                    'value': search_price(symbol, start_time)
                })

            # Increase the epoch value
            start_time += interval
        
        return output_array

    def run(self) -> BacktestResult:
        """
        Setup
        """

        # Create this initial so that we can compare how our strategy performs
        self.initial_account = self.interface.get_account()

        # Write our queued edits to the file
        if self.queue_backtest_write:
            write_backtest_preferences(self.preferences, self.backtest_settings_path)

        # TODO the preferences should really be reloaded here so that micro changes such as the quote currency reset
        #  don't need to happen for every single key type
        self.quote_currency = self.preferences['settings']['quote_account_value_in']

        prices = self.sync_prices()

        # Organize each price into this structure: [epoch, "BTC-USD", price, open, high, low, close, volume]
        use_price = self.preferences['settings']['use_price']
        self.use_price = use_price

        self.pd_prices = {**prices}

        for k, v in prices.items():
            frame = v  # type: pd.DataFrame

            # Be sure to push these initial prices to the strategy
            try:
                self.interface.receive_price(k, v[use_price].iloc[0])
            except IndexError:
                raise IndexError('No cached or downloaded data available. Try adding arguments such as to="1y" '
                                 'in the backtest command. If there should be data downloaded, try deleting your'
                                 ' ./price_caches folder.')

            # Be sure to send in the initial time
            self.interface.receive_time(v['time'].iloc[0])

            for index, row in frame.iterrows():
                # TODO iterrows() is allegedly pretty slow
                self.prices.append([row.time, k, row[use_price],
                                    row['open'],  # (index) 3
                                    row['high'],  # 4
                                    row['low'],  # 5
                                    row['close'],  # 6
                                    row['volume']])  # 7

        # pushing these prices together makes the time go weird
        self.prices = sorted(self.prices)

        self.current_time = self.prices[0][0]

        self.initial_time = self.current_time

        # Add a section to the price events which controls the next time they run & change to array of dicts
        for i in range(len(self.price_events)):
            self.price_events[i] = {
                'function': self.price_events[i][0],
                'asset_id': self.price_events[i][1],
                'interval': self.price_events[i][2],
                'state_object': self.price_events[i][3],
                'next_run': self.initial_time,
                'ohlc': self.price_events[i][4],
                'init': self.price_events[i][5],
                'teardown': self.price_events[i][6]
            }

        if prices == {} or self.price_events == []:
            raise ValueError("Either no price data or backtest events given. "
                             "Use .append_backtest_price_data or "
                             "append_backtest_price_event to create the backtest model.")

        # Initialize this before the callbacks so it works in the initialization functions
        self.time = self.initial_time

        # Turn on backtesting immediately after setting the time
        self.interface.set_backtesting(True)

        # Run the initialization functions for the price events
        print("\nInitializing...")
        for i in self.price_events:
            if i['init'] is not None:
                i['init'](i['asset_id'], i['state_object'])

        """
        Begin backtesting
        """

        # Re-evaluate the traded assets account
        # This is mainly used if the user has an account with some value that gets added in at the backtest point
        # This occurs after initialization so there has to be a function to test & re-evaluate that
        self.interface.evaluate_traded_account_assets()
        column_keys = list.copy(self.interface.traded_assets)

        # Comically if you don't include the quote at any point there will be an error
        if self.quote_currency not in column_keys:
            column_keys.append(self.quote_currency)
        # If they start a price event on something they don't own, this should also be included
        for i in self.price_events:
            base_asset = get_base_asset(i['asset_id'])
            quote_asset = get_quote_asset(i['asset_id'])
            if base_asset not in column_keys:
                column_keys.append(base_asset)
            if quote_asset not in column_keys:
                column_keys.append(quote_asset)
        self.__traded_assets = list.copy(column_keys)
        column_keys.append('time')

        # column_keys = ['time']
        # for i in account.keys():
        #     column_keys.append(i['currency'])

        cycle_status = pd.DataFrame(columns=column_keys)
        no_trade_cycle_status = pd.DataFrame(columns=column_keys)
        # Append dictionaries to this to make the pandas dataframe
        price_data = []

        # Append dictionaries to this to make the no trade dataframe
        no_trade = []

        # Add an initial account row here
        if self.preferences['settings']['save_initial_account_value']:
            available_dict, no_trade_dict = self.format_account_data(self.initial_time)
            price_data.append(available_dict)
            no_trade.append(no_trade_dict)

        show_progress = self.preferences['settings']['show_progress_during_backtest']

        ignore_exceptions = self.preferences['settings']['ignore_user_exceptions']

        print("\nBacktesting...")
        price_number = len(self.prices)

        # This dictionary will hold price arrays below sorted by symbol which will allow us to grab most
        #  recent ohlcv data when necessary
        ohlcv_tracker = {}

        try:
            for i in range(price_number):
                #                 row.time,      k,  use_price, 'open', 'high', 'low','close','volume'
                # Formatted like [1609146000.0, 'AAPL', 132.99, 132.72, 133.0, 132.6, 132.99, 32603.0]
                price_array = self.prices[i]
                if show_progress:
                    if i % 100 == 0:
                        update_progress(i / price_number)
                self.interface.receive_price(asset_id=price_array[1], new_price=price_array[2])
                self.current_time = price_array[0]
                self.interface.evaluate_limits()

                # This will keep the most recent price event data organized by symbol
                ohlcv_tracker[price_array[1]] = price_array

                while True:
                    # Need to go through and establish an order for each of the price events
                    self.price_events = sorted(self.price_events, key=lambda sort_key: sort_key['next_run'])

                    # Now the lowest one has to go past the current time to be invalid
                    if self.price_events[0]['next_run'] > self.current_time:
                        break

                    local_time = self.price_events[0]['next_run']

                    # Export the time for strategy
                    self.time = local_time

                    self.interface.receive_time(local_time)

                    # This is the actual callback to the user space
                    try:
                        if self.price_events[0]['ohlc']:
                            # This pulls all the price data out of the price array defined on line 260
                            ohlcv_array = ohlcv_tracker[self.price_events[0]['asset_id']]
                            self.price_events[0]['function']({'open': ohlcv_array[3],
                                                              'high': ohlcv_array[4],
                                                              'low': ohlcv_array[5],
                                                              'close': ohlcv_array[6],
                                                              'volume': ohlcv_array[7]},

                                                             self.price_events[0]['asset_id'],
                                                             self.price_events[0]['state_object'])
                        else:
                            self.price_events[0]['function'](self.interface.get_price(self.price_events[0]['asset_id']),
                                                             self.price_events[0]['asset_id'], self.price_events[0][
                                                                 'state_object'])
                    except Exception as e:
                        if ignore_exceptions:
                            traceback.print_exc()
                        else:
                            raise e

                    # Delay the next run until after the interval
                    self.price_events[0]['next_run'] += self.price_events[0]['interval']

                    available_dict, no_trade_dict = self.format_account_data(local_time)

                    price_data.append(available_dict)

                    no_trade.append(no_trade_dict)

            # Finally, run the teardown functions
            for i in self.price_events:
                # Pull the teardown and pass the state object
                if callable(i['teardown']):
                    i['teardown'](i['state_object'])
        except Exception:
            traceback.print_exc()

        # Reset time to be None to indicate we're no longer in a backtest
        self.time = None

        # Push the accounts to the dataframe
        cycle_status = cycle_status.append(price_data, ignore_index=True).sort_values(by=['time'])

        if len(cycle_status) == 0:
            raise RuntimeError("Empty result - no valid backtesting events occurred. Was there an error?.")

        no_trade_cycle_status = no_trade_cycle_status.append(no_trade, ignore_index=True).sort_values(by=['time'])
        
        # Get the symbol used for the bench mark
        benchmark_symbol = self.preferences["settings"]["benchmark_symbol"]

        if benchmark_symbol is not None:
            # Get the smallest resolution from the user-added callbacks
            min_resolution = time_interval_to_seconds("1l")
            for i in self.__user_added_times:
                resolution = i[3]
                if resolution < min_resolution and resolution is not None:
                    min_resolution = resolution 

            # Check locally for the data and add to price_cache if we do not have it
            benchmark_price = self.sync_prices([[benchmark_symbol, i[1], i[2], min_resolution]])[benchmark_symbol] 
            
            # Sometimes sync_prices returns with no 0 index.
            benchmark_price = benchmark_price.reset_index(drop=True)

            benchmark_price = benchmark_price.sort_values(by=['time'])
            
            # Make a copy of the dataframe so we don't inadvertently change benchmark_price
            benchmark_value = benchmark_price.copy(deep=True)

            # store the time separately since we do not want to multiply it by the nubmer of shares
            benchmark_time = benchmark_value.pop('time')

            # Calculate the portfolio value if just totally invested in benchmark
            shares = self.initial_account[self.quote_currency]['available']/benchmark_value.iloc[0,:].values
            benchmark_value *= shares

            # Add the time back to the DataFrame and create a list of datetimes
            benchmark_value['time'] = benchmark_time
            bm_time = [dt.fromtimestamp(ts) for ts in benchmark_value['time']]

        figures = []
        # for i in self.prices:
        #     result_index = cycle_status['time'].sub(i[0]).abs().idxmin()
        #     for i in cycle_status.iloc[result_index]:

        hover = HoverTool(
            tooltips=[
                ('value', '@value')
            ],

            # formatters={
            #     'time': 'datetime',  # use 'datetime' formatter for 'date' field
            #     '@{value}': 'printf',   # use 'printf' formatter for '@{adj close}' field
            # },

            # display a tooltip whenever the cursor is vertically in line with a glyph
            mode='vline'
        )
        
        # Define a helper function to avoid repeating code
        def add_trace(self, figure, time, data, label):
            source = ColumnDataSource(data=dict(
                        time=time,
                        value=data.tolist()
                    ))
            figure.step('time', 'value',
                    source=source,
                    line_width=2,
                    color=self.__next_color(),
                    legend_label=label,
                    mode="after",
                    )    

        if self.preferences['settings']['GUI_output']:
            global_x_range = None

            time = [dt.fromtimestamp(ts) for ts in cycle_status['time']]

            for column in cycle_status:
                if column != 'time' and self.__account_was_used(column):
                    p = figure(plot_width=900, plot_height=200, x_axis_type='datetime')
                    add_trace(self, p, time, cycle_status[column], column)

                    # Add the no-trade line to the backtest
                    if column == 'Account Value (' + self.quote_currency + ')':
                        add_trace(self, p, time, no_trade_cycle_status['Account Value (No Trades)'], 'Account Value (No Trades)' )

                        # Add the benchmark, if requested
                        if benchmark_symbol is not None:
                            add_trace(self, p, bm_time,  benchmark_value['close'], f'Benchmark ({benchmark_symbol})')

                    p.add_tools(hover)

                    # Format graph
                    p.legend.location = "top_left"
                    p.legend.title = column
                    p.legend.title_text_font_style = "bold"
                    p.legend.title_text_font_size = "20px"
                    if global_x_range is None:
                        global_x_range = p.x_range
                    else:
                        p.x_range = global_x_range

                    figures.append(p)

            show(bokeh_columns(figures))

        def is_number(s):
            try:
                float(s)
                # Love how bools cast to a number
                return not isinstance(s, bool)
            except ValueError:
                return False

        history_and_returns = {
            'history': cycle_status
        }
        metrics_indicators = {}
        user_callbacks = {}

        result_object = BacktestResult(history_and_returns, {
            'created': self.interface.paper_trade_orders,
            'limits_executed': self.interface.executed_orders,
            'limits_canceled': self.interface.canceled_orders,
            'executed_market_orders': self.interface.market_order_execution_details
        }, self.pd_prices, self.initial_time, self.interface.time(), self.quote_currency, self.price_events)

        # If they set resampling we use resampling for everything
        resample_setting = self.preferences['settings']['resample_account_value_for_metrics']
        if isinstance(resample_setting, str) or is_number(resample_setting):
<<<<<<< HEAD

            # Backing arrays. We can't append directly to the dataframe so array has to also be made
            resampled_returns = pd.DataFrame(columns=['time', 'value'])
            resampled_backing_array = []

            # Find the interval second value
            interval_value = time_interval_to_seconds(resample_setting)

            # Assign start and stop limits
            epoch_start = epoch_backup[0]
            epoch_max = epoch_backup[len(epoch_backup) - 1]

            # Reset the current search index to zero for re-searching
            self.__current_search_index = 0
            # Going to push this in as a single column version of our price data so that __determine_price can handle it
            self.pd_prices['Account Value (' + self.quote_currency + ')'] = pd.DataFrame()
            self.pd_prices['Account Value (' + self.quote_currency + ')'][use_price] = \
                cycle_status['Account Value (' + self.quote_currency + ')']

            self.pd_prices['Account Value (' + self.quote_currency + ')']['time'] = cycle_status['time']
            
            # Resample the account value at the specified interval
            symbol = 'Account Value (' + self.quote_currency + ')'
            resampled_backing_array = self.__resample(symbol, epoch_start, epoch_max, interval_value)

            # Put this in the dataframe
            resampled_returns = resampled_returns.append(resampled_backing_array, ignore_index=True)
    
            # This is the resampled version
            dataframes['resampled_account_value'] = resampled_returns
=======
            resample_to = resample_setting
        else:
            info_print('Resampling value not set, defaulting to 1 day.')
            resample_to = '1d'

        interval_value = time_interval_to_seconds(resample_to)

        # This is where we run the actual resample
        resampled_account_data_frame = result_object.resample_account('Account Value (' + self.quote_currency + ')',
                                                                      interval_value)

        history_and_returns['resampled_account_value'] = resampled_account_data_frame

        returns = resampled_account_data_frame.copy(deep=True)
>>>>>>> ccf8be20

        # Default diff parameters should do it
        returns['value'] = returns['value'].pct_change()

        # Now write it to our dictionary
        history_and_returns['returns'] = returns

        # -----=====*****=====-----
        metrics_indicators['Compound Annual Growth Rate (%)'] = metrics.cagr(history_and_returns)
        try:
            metrics_indicators['Cumulative Returns (%)'] = metrics.cum_returns(history_and_returns)
        except ZeroDivisionError:
            raise ZeroDivisionError("Division by zero when calculating cumulative returns. "
                                    "Are there valid account datapoints?")

        def attempt(math_callable: typing.Callable, dict_of_dataframes: dict, kwargs: dict = None):
            try:
                if kwargs is None:
                    kwargs = {}
                result = math_callable(dict_of_dataframes, **kwargs)
                if result == np.NAN:
                    result = None
                return result
            except ZeroDivisionError:
<<<<<<< HEAD
                raise ZeroDivisionError("Division by zero when calculating cum returns. "
                                        "Are there valid account datapoints?")

            def attempt(math_callable: typing.Callable, dict_of_dataframes: dict, kwargs: dict = None):
                try:
                    if kwargs is None:
                        kwargs = {}
                    return math_callable(dict_of_dataframes, **kwargs)
                except ZeroDivisionError:
                    return 'failed'

            risk_free_return_rate = self.preferences['settings']["risk_free_return_rate"]
            trading_period = interval_value
            metrics_indicators['Max Drawdown (%)'] = attempt(metrics.max_drawdown, dataframes)
            metrics_indicators['Variance (%)'] = attempt(metrics.variance, dataframes)
            metrics_indicators['Sortino Ratio'] = attempt(metrics.sortino, dataframes,
                                                          {'risk_free_rate': risk_free_return_rate,
                                                           'trading_period': trading_period})
            metrics_indicators['Sharpe Ratio'] = attempt(metrics.sharpe, dataframes,
                                                         {'risk_free_rate': risk_free_return_rate,
                                                          'trading_period': trading_period})
            metrics_indicators['Calmar Ratio'] = attempt(metrics.calmar, dataframes, {'trading_period': trading_period})
            metrics_indicators['Volatility'] = attempt(metrics.volatility, dataframes)
            metrics_indicators['Value-at-Risk'] = attempt(metrics.var, dataframes)
            metrics_indicators['Conditional Value-at-Risk'] = attempt(metrics.cvar, dataframes)

            # If a benchmark was requested, add it to the pd_prices frame
            if benchmark_symbol is not None:

                # Initialize the data structures we will need
                resampled_benchmark_value = pd.DataFrame(columns=['time', 'value'])
                resampled_benchmark_array = []

                # Push the values into the pd_prices dict for use by __resample
                self.pd_prices[benchmark_symbol] = pd.DataFrame()
                self.pd_prices[benchmark_symbol][use_price] = benchmark_value[use_price]
                self.pd_prices[benchmark_symbol]['time'] = benchmark_value['time']

                # Resample the benchmark value
                resampled_benchmark_array = self.__resample(benchmark_symbol, epoch_start, epoch_max, interval_value)
                resampled_benchmark_value = resampled_benchmark_value.append(resampled_benchmark_array, ignore_index=True)

                # Push data into the dictionary for use by the metrics
                dataframes['benchmark_value'] = resampled_benchmark_value
                dataframes['benchmark_returns'] = resampled_benchmark_value.copy(deep=True)
                dataframes['benchmark_returns']['value'] = dataframes['benchmark_returns']['value'].pct_change()
                
                # Calculate beta
                metrics_indicators['Beta'] = attempt(metrics.beta, dataframes)

            # Add risk-free-return rate to dictionary
            metrics_indicators['Risk Free Return Rate'] = risk_free_return_rate
            # metrics_indicators['beta'] = attempt(metrics.beta, dataframes)
            # Add the interval value to dictionary
            metrics_indicators['Resampled Time'] = interval_value
            # -----=====*****=====-----

        # Run this last so that the user can override what they want
        for callback in self.callbacks:
            user_callbacks[callback.__name__] = callback(dataframes, metrics_indicators)

        result_object = BacktestResult(dataframes, metrics_indicators, user_callbacks)
=======
                return 'failed'

        risk_free_return_rate = self.preferences['settings']["risk_free_return_rate"]
        metrics_indicators['Max Drawdown (%)'] = attempt(metrics.max_drawdown, history_and_returns)
        metrics_indicators['Variance (%)'] = attempt(metrics.variance, history_and_returns)
        metrics_indicators['Sortino Ratio'] = attempt(metrics.sortino, history_and_returns,
                                                      {'risk_free_rate': risk_free_return_rate,
                                                       'trading_period': interval_value})
        metrics_indicators['Sharpe Ratio'] = attempt(metrics.sharpe, history_and_returns,
                                                     {'risk_free_rate': risk_free_return_rate,
                                                      'trading_period': interval_value})
        metrics_indicators['Calmar Ratio'] = attempt(metrics.calmar, history_and_returns, {'trading_period':
                                                                                           interval_value})
        metrics_indicators['Volatility'] = attempt(metrics.volatility, history_and_returns)
        metrics_indicators['Value-at-Risk'] = attempt(metrics.var, history_and_returns)
        metrics_indicators['Conditional Value-at-Risk'] = attempt(metrics.cvar, history_and_returns)
        # Add risk-free-return rate to dictionary
        metrics_indicators['Risk Free Return Rate'] = risk_free_return_rate
        # metrics_indicators['beta'] = attempt(metrics.beta, dataframes)
        # Add the interval value to dictionary
        metrics_indicators['Resampled Time'] = interval_value
        # -----=====*****=====-----

        # This trys to reference vars created in the resample portion, so it has to also be in the specified
        #  resample if
        # --
        # Run this last so that the user can override what they want
        for callback in self.callbacks:
            user_callbacks[callback.__name__] = callback(history_and_returns)

        # Remove NaN values here
        history_and_returns['resampled_account_value'] = history_and_returns['resampled_account_value'].\
            where(history_and_returns['resampled_account_value'].notnull(), None)

        # Remove NaN values on this one too
        history_and_returns['returns'] = history_and_returns['returns'].where(history_and_returns['returns'].notnull(),
                                                                              None)
        # Lastly remove Nan values in the metrics
        for i in metrics_indicators:
            if np.isnan(metrics_indicators[i]):
                metrics_indicators[i] = None

        # Assign all these new values back to the result object
        result_object.history_and_returns = history_and_returns
        result_object.metrics = metrics_indicators
        result_object.user_callbacks = user_callbacks
>>>>>>> ccf8be20

        self.interface.set_backtesting(False)
        return result_object<|MERGE_RESOLUTION|>--- conflicted
+++ resolved
@@ -35,12 +35,7 @@
 from blankly.exchanges.interfaces.paper_trade.paper_trade_interface import PaperTradeInterface
 from blankly.utils.time_builder import time_interval_to_seconds
 from blankly.utils.utils import load_backtest_preferences, update_progress, write_backtest_preferences, \
-<<<<<<< HEAD
-    get_base_asset, get_quote_asset
-from pandas.core.indexes import interval
-=======
     get_base_asset, get_quote_asset, info_print
->>>>>>> ccf8be20
 
 
 def to_string_key(separated_list):
@@ -798,7 +793,8 @@
         except Exception:
             traceback.print_exc()
 
-        # Reset time to be None to indicate we're no longer in a backtest
+        # Reset time to be None to indicate we're no longer in a backtest'
+        epoch_start, epoch_max = self.initial_time, self.time
         self.time = None
 
         # Push the accounts to the dataframe
@@ -933,38 +929,6 @@
         # If they set resampling we use resampling for everything
         resample_setting = self.preferences['settings']['resample_account_value_for_metrics']
         if isinstance(resample_setting, str) or is_number(resample_setting):
-<<<<<<< HEAD
-
-            # Backing arrays. We can't append directly to the dataframe so array has to also be made
-            resampled_returns = pd.DataFrame(columns=['time', 'value'])
-            resampled_backing_array = []
-
-            # Find the interval second value
-            interval_value = time_interval_to_seconds(resample_setting)
-
-            # Assign start and stop limits
-            epoch_start = epoch_backup[0]
-            epoch_max = epoch_backup[len(epoch_backup) - 1]
-
-            # Reset the current search index to zero for re-searching
-            self.__current_search_index = 0
-            # Going to push this in as a single column version of our price data so that __determine_price can handle it
-            self.pd_prices['Account Value (' + self.quote_currency + ')'] = pd.DataFrame()
-            self.pd_prices['Account Value (' + self.quote_currency + ')'][use_price] = \
-                cycle_status['Account Value (' + self.quote_currency + ')']
-
-            self.pd_prices['Account Value (' + self.quote_currency + ')']['time'] = cycle_status['time']
-            
-            # Resample the account value at the specified interval
-            symbol = 'Account Value (' + self.quote_currency + ')'
-            resampled_backing_array = self.__resample(symbol, epoch_start, epoch_max, interval_value)
-
-            # Put this in the dataframe
-            resampled_returns = resampled_returns.append(resampled_backing_array, ignore_index=True)
-    
-            # This is the resampled version
-            dataframes['resampled_account_value'] = resampled_returns
-=======
             resample_to = resample_setting
         else:
             info_print('Resampling value not set, defaulting to 1 day.')
@@ -979,7 +943,6 @@
         history_and_returns['resampled_account_value'] = resampled_account_data_frame
 
         returns = resampled_account_data_frame.copy(deep=True)
->>>>>>> ccf8be20
 
         # Default diff parameters should do it
         returns['value'] = returns['value'].pct_change()
@@ -1004,86 +967,25 @@
                     result = None
                 return result
             except ZeroDivisionError:
-<<<<<<< HEAD
-                raise ZeroDivisionError("Division by zero when calculating cum returns. "
-                                        "Are there valid account datapoints?")
-
-            def attempt(math_callable: typing.Callable, dict_of_dataframes: dict, kwargs: dict = None):
-                try:
-                    if kwargs is None:
-                        kwargs = {}
-                    return math_callable(dict_of_dataframes, **kwargs)
-                except ZeroDivisionError:
-                    return 'failed'
-
-            risk_free_return_rate = self.preferences['settings']["risk_free_return_rate"]
-            trading_period = interval_value
-            metrics_indicators['Max Drawdown (%)'] = attempt(metrics.max_drawdown, dataframes)
-            metrics_indicators['Variance (%)'] = attempt(metrics.variance, dataframes)
-            metrics_indicators['Sortino Ratio'] = attempt(metrics.sortino, dataframes,
-                                                          {'risk_free_rate': risk_free_return_rate,
-                                                           'trading_period': trading_period})
-            metrics_indicators['Sharpe Ratio'] = attempt(metrics.sharpe, dataframes,
-                                                         {'risk_free_rate': risk_free_return_rate,
-                                                          'trading_period': trading_period})
-            metrics_indicators['Calmar Ratio'] = attempt(metrics.calmar, dataframes, {'trading_period': trading_period})
-            metrics_indicators['Volatility'] = attempt(metrics.volatility, dataframes)
-            metrics_indicators['Value-at-Risk'] = attempt(metrics.var, dataframes)
-            metrics_indicators['Conditional Value-at-Risk'] = attempt(metrics.cvar, dataframes)
-
-            # If a benchmark was requested, add it to the pd_prices frame
-            if benchmark_symbol is not None:
-
-                # Initialize the data structures we will need
-                resampled_benchmark_value = pd.DataFrame(columns=['time', 'value'])
-                resampled_benchmark_array = []
-
-                # Push the values into the pd_prices dict for use by __resample
-                self.pd_prices[benchmark_symbol] = pd.DataFrame()
-                self.pd_prices[benchmark_symbol][use_price] = benchmark_value[use_price]
-                self.pd_prices[benchmark_symbol]['time'] = benchmark_value['time']
-
-                # Resample the benchmark value
-                resampled_benchmark_array = self.__resample(benchmark_symbol, epoch_start, epoch_max, interval_value)
-                resampled_benchmark_value = resampled_benchmark_value.append(resampled_benchmark_array, ignore_index=True)
-
-                # Push data into the dictionary for use by the metrics
-                dataframes['benchmark_value'] = resampled_benchmark_value
-                dataframes['benchmark_returns'] = resampled_benchmark_value.copy(deep=True)
-                dataframes['benchmark_returns']['value'] = dataframes['benchmark_returns']['value'].pct_change()
-                
-                # Calculate beta
-                metrics_indicators['Beta'] = attempt(metrics.beta, dataframes)
-
-            # Add risk-free-return rate to dictionary
-            metrics_indicators['Risk Free Return Rate'] = risk_free_return_rate
-            # metrics_indicators['beta'] = attempt(metrics.beta, dataframes)
-            # Add the interval value to dictionary
-            metrics_indicators['Resampled Time'] = interval_value
-            # -----=====*****=====-----
-
-        # Run this last so that the user can override what they want
-        for callback in self.callbacks:
-            user_callbacks[callback.__name__] = callback(dataframes, metrics_indicators)
-
-        result_object = BacktestResult(dataframes, metrics_indicators, user_callbacks)
-=======
                 return 'failed'
 
         risk_free_return_rate = self.preferences['settings']["risk_free_return_rate"]
-        metrics_indicators['Max Drawdown (%)'] = attempt(metrics.max_drawdown, history_and_returns)
-        metrics_indicators['Variance (%)'] = attempt(metrics.variance, history_and_returns)
-        metrics_indicators['Sortino Ratio'] = attempt(metrics.sortino, history_and_returns,
-                                                      {'risk_free_rate': risk_free_return_rate,
-                                                       'trading_period': interval_value})
-        metrics_indicators['Sharpe Ratio'] = attempt(metrics.sharpe, history_and_returns,
-                                                     {'risk_free_rate': risk_free_return_rate,
-                                                      'trading_period': interval_value})
-        metrics_indicators['Calmar Ratio'] = attempt(metrics.calmar, history_and_returns, {'trading_period':
-                                                                                           interval_value})
-        metrics_indicators['Volatility'] = attempt(metrics.volatility, history_and_returns)
-        metrics_indicators['Value-at-Risk'] = attempt(metrics.var, history_and_returns)
+        metrics_indicators['Max Drawdown (%)']  = attempt(metrics.max_drawdown, history_and_returns)
+        metrics_indicators['Variance (%)']      = attempt(metrics.variance, history_and_returns,
+                                                    {'trading_period' : interval_value})
+        metrics_indicators['Sortino Ratio']     = attempt(metrics.sortino, history_and_returns,
+                                                    {'risk_free_rate': risk_free_return_rate,
+                                                    'trading_period': interval_value})
+        metrics_indicators['Sharpe Ratio']      = attempt(metrics.sharpe, history_and_returns,
+                                                    {'risk_free_rate': risk_free_return_rate,
+                                                    'trading_period': interval_value})
+        metrics_indicators['Calmar Ratio']      = attempt(metrics.calmar, history_and_returns, 
+                                                    {'trading_period':    interval_value})
+        metrics_indicators['Volatility']        = attempt(metrics.volatility, history_and_returns,
+                                                    {'trading_period' : interval_value})
+        metrics_indicators['Value-at-Risk']     = attempt(metrics.var, history_and_returns)
         metrics_indicators['Conditional Value-at-Risk'] = attempt(metrics.cvar, history_and_returns)
+        
         # Add risk-free-return rate to dictionary
         metrics_indicators['Risk Free Return Rate'] = risk_free_return_rate
         # metrics_indicators['beta'] = attempt(metrics.beta, dataframes)
@@ -1091,12 +993,37 @@
         metrics_indicators['Resampled Time'] = interval_value
         # -----=====*****=====-----
 
+        # If a benchmark was requested, add it to the pd_prices frame
+        if benchmark_symbol is not None:
+
+            # Initialize the data structures we will need
+            resampled_benchmark_value = pd.DataFrame(columns=['time', 'value'])
+            resampled_benchmark_array = []
+
+            # Push the values into the pd_prices dict for use by __resample
+            self.pd_prices[benchmark_symbol] = pd.DataFrame()
+            self.pd_prices[benchmark_symbol][use_price] = benchmark_value[use_price]
+            self.pd_prices[benchmark_symbol]['time'] = benchmark_value['time']
+
+            # Resample the benchmark value
+            resampled_benchmark_array = self.__resample(benchmark_symbol, epoch_start, epoch_max, interval_value)
+            resampled_benchmark_value = resampled_benchmark_value.append(resampled_benchmark_array, ignore_index=True)
+
+            # Push data into the dictionary for use by the metrics
+            history_and_returns['benchmark_value'] = resampled_benchmark_value
+            history_and_returns['benchmark_returns'] = resampled_benchmark_value.copy(deep=True)
+            history_and_returns['benchmark_returns']['value'] = history_and_returns['benchmark_returns']['value'].pct_change()
+            
+            # Calculate beta
+            metrics_indicators['Beta'] = attempt(metrics.beta, history_and_returns, 
+                                                {"trading_period" : interval_value})
+
         # This trys to reference vars created in the resample portion, so it has to also be in the specified
         #  resample if
         # --
         # Run this last so that the user can override what they want
         for callback in self.callbacks:
-            user_callbacks[callback.__name__] = callback(history_and_returns)
+            user_callbacks[callback.__name__] = callback(history_and_returns, metrics_indicators)
 
         # Remove NaN values here
         history_and_returns['resampled_account_value'] = history_and_returns['resampled_account_value'].\
@@ -1114,7 +1041,6 @@
         result_object.history_and_returns = history_and_returns
         result_object.metrics = metrics_indicators
         result_object.user_callbacks = user_callbacks
->>>>>>> ccf8be20
 
         self.interface.set_backtesting(False)
         return result_object