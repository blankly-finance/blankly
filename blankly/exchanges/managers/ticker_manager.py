"""
    Script for managing the variety of tickers on different exchanges.
    Copyright (C) 2021  Emerson Dove

    This program is free software: you can redistribute it and/or modify
    it under the terms of the GNU Lesser General Public License as published
    by the Free Software Foundation, either version 3 of the License, or
    (at your option) any later version.

    This program is distributed in the hope that it will be useful,
    but WITHOUT ANY WARRANTY; without even the implied warranty of
    MERCHANTABILITY or FITNESS FOR A PARTICULAR PURPOSE.  See the
    GNU Lesser General Public License for more details.

    You should have received a copy of the GNU Lesser General Public License
    along with this program.  If not, see <https://www.gnu.org/licenses/>.
"""
import random
import requests

import blankly.utils.utils
from blankly.exchanges.interfaces.alpaca.alpaca_websocket import Tickers as Alpaca_Ticker
from blankly.exchanges.interfaces.binance.binance_websocket import Tickers as Binance_Ticker
from blankly.exchanges.interfaces.coinbase_pro.coinbase_pro_websocket import Tickers as Coinbase_Pro_Ticker
from blankly.exchanges.interfaces.kucoin.kucoin_websocket import Tickers as Kucoin_Ticker
from blankly.exchanges.interfaces.ftx.ftx_websocket import Tickers as FTX_Ticker
<<<<<<< HEAD
from blankly.exchanges.interfaces.kraken.kraken_websocket import Tickers as Kraken_Ticker
=======
from blankly.exchanges.interfaces.okx.okx_websocket import Tickers as Okx_Ticker
>>>>>>> 62089f79

from blankly.exchanges.managers.websocket_manager import WebsocketManager


class TickerManager(WebsocketManager):
    def __init__(self, default_exchange: str, default_symbol: str):
        """
        Create a new manager.
        Args:
            default_exchange: Add an exchange name for the manager to favor
            default_symbol: Add a default currency for the manager to favor
        """
        self.__default_exchange = default_exchange
        if default_exchange == "binance":
            default_symbol = blankly.utils.to_exchange_symbol(default_symbol, "binance").lower()
        elif default_exchange == "alpaca":
            default_symbol = blankly.utils.to_exchange_symbol(default_symbol, "alpaca")
        elif default_exchange == "kucoin":
            default_symbol = blankly.utils.to_exchange_symbol(default_symbol, "kucoin")
        elif default_exchange == "ftx":
            default_symbol = blankly.utils.to_exchange_symbol(default_symbol, "ftx")
<<<<<<< HEAD
        elif default_exchange == "kraken":
            default_symbol = blankly.utils.to_exchange_symbol(default_symbol, "kraken")
=======

>>>>>>> 62089f79
        self.__default_symbol = default_symbol

        self.__tickers = {default_exchange: {}}

        # Create abstraction for writing many managers
        super().__init__(self.__tickers, default_symbol, default_exchange)

    """ 
    Manager Functions 
    """

    def create_ticker(self, callback, log: str = None, override_symbol: str = None, override_exchange: str = None,
                      **kwargs):
        """
        Create a ticker on a given exchange.
        Args:
            callback: Callback object for the function. Should be something like self.price_event
            log: Fill this with a path to log the price updates.
            override_symbol: The currency to create a ticker for.
            override_exchange: Override the default exchange.
            kwargs: Any keyword arguments to be passed into the callback besides the first positional message argument
        Returns:
            Direct ticker object
        """

        sandbox_mode = self.preferences['settings']['use_sandbox_websockets']

        exchange_name = self.__default_exchange
        # Ensure the ticker dict has this overridden exchange
        if override_exchange is not None:
            if override_exchange not in self.__tickers.keys():
                self.__tickers[override_exchange] = {}
            # Write this value so it can be used later
            exchange_name = override_exchange

        if exchange_name == "coinbase_pro":
            if override_symbol is None:
                override_symbol = self.__default_symbol

            if sandbox_mode:
                ticker = Coinbase_Pro_Ticker(override_symbol, "ticker", log=log,
                                             websocket_url="wss://ws-feed-public.sandbox.pro.coinbase.com", **kwargs)
            else:
                ticker = Coinbase_Pro_Ticker(override_symbol, "ticker", log=log, **kwargs)

            ticker.append_callback(callback)
            # Store this object
            self.__tickers['coinbase_pro'][override_symbol] = ticker
            return ticker
        elif exchange_name == "binance":
            if override_symbol is None:
                override_symbol = self.__default_symbol

            override_symbol = blankly.utils.to_exchange_symbol(override_symbol, "binance").lower()
            if sandbox_mode:
                ticker = Binance_Ticker(override_symbol,
                                        "aggTrade",
                                        log=log,
                                        websocket_url="wss://testnet.binance.vision/ws", **kwargs)
            else:
                ticker = Binance_Ticker(override_symbol,
                                        "aggTrade",
                                        log=log, **kwargs)
            ticker.append_callback(callback)
            override_symbol = override_symbol.upper()
            self.__tickers['binance'][override_symbol] = ticker
            return ticker

        elif exchange_name == "kucoin":
            if override_symbol is None:
                override_symbol = self.__default_symbol

            request_data = (requests.post('https://api.kucoin.com/api/v1/bullet-public').json())

            override_symbol = blankly.utils.to_exchange_symbol(override_symbol, "kucoin")
            if sandbox_mode:
                base_endpoint = request_data['data']['instanceServers'][0]['endpoint']
                token = request_data['data']['token']
                ticker = Kucoin_Ticker(override_symbol,
                                       "ticker",
                                       log=log,
                                       websocket_url=f"{base_endpoint}/socket.io/?token={token}", **kwargs)
            else:
                base_endpoint = request_data['data']['instanceServers'][0]['endpoint']
                token = request_data['data']['token']
                ticker = Kucoin_Ticker(override_symbol, "ticker",
                                       log=log,
                                       websocket_url=f"{base_endpoint}?token={token}&[connectId="
                                                     f"{random.randint(1, 100000000) * 100000000}]", **kwargs)
            ticker.append_callback(callback)
            self.__tickers['kucoin'][override_symbol] = ticker
        elif exchange_name == "okx":
            if override_symbol is None:
                override_symbol = self.__default_symbol

            if sandbox_mode:
                ticker = Okx_Ticker(override_symbol, "tickers", log=log,
                                    WEBSOCKET_URL="wss://wspap.okx.com:8443/ws/v5/public?brokerId=9999", **kwargs)
            else:
                ticker = Okx_Ticker(override_symbol, "tickers", log=log, **kwargs)

            ticker.append_callback(callback)
            # Store this object
            self.__tickers['okx'][override_symbol] = ticker
            return ticker

        elif exchange_name == "alpaca":
            stream = self.preferences['settings']['alpaca']['websocket_stream']
            if override_symbol is None:
                override_symbol = self.__default_symbol

            override_symbol = blankly.utils.to_exchange_symbol(override_symbol, "alpaca")
            if sandbox_mode:
                ticker = Alpaca_Ticker(override_symbol,
                                       "trades",
                                       log=log,
                                       websocket_url="wss://paper-api.alpaca.markets/stream/v2/{}/".format(stream),
                                       **kwargs)
            else:
                ticker = Alpaca_Ticker(override_symbol,
                                       "trades",
                                       log=log,
                                       websocket_url="wss://stream.data.alpaca.markets/v2/{}/".format(stream),
                                       **kwargs)
            ticker.append_callback(callback)
            self.__tickers['alpaca'][override_symbol] = ticker
            return ticker

        elif exchange_name == "ftx":
            if override_symbol is None:
                override_symbol = self.__default_symbol

            override_symbol = blankly.utils.to_exchange_symbol(override_symbol, "ftx")

            if sandbox_mode:
                raise ValueError("Error: FTX does not have a sandbox mode")
            else:
                ticker = FTX_Ticker(override_symbol, "trades", log=log, **kwargs)

            ticker.append_callback(callback)
            # Store this object
            self.__tickers['ftx'][override_symbol] = ticker
            return ticker

        elif exchange_name == "kraken":
            if override_symbol is None:
                override_symbol = self.__default_symbol

            if sandbox_mode:
                raise ValueError("Error: Kraken does not have a sandbox mode")
            else:
                ticker = Kraken_Ticker(override_symbol, "trade", log=log)

            ticker.append_callback(callback)
            self.__tickers['kraken'][override_symbol] = ticker
            return ticker

        else:
            print(exchange_name + " ticker not supported, skipping creation")<|MERGE_RESOLUTION|>--- conflicted
+++ resolved
@@ -24,11 +24,9 @@
 from blankly.exchanges.interfaces.coinbase_pro.coinbase_pro_websocket import Tickers as Coinbase_Pro_Ticker
 from blankly.exchanges.interfaces.kucoin.kucoin_websocket import Tickers as Kucoin_Ticker
 from blankly.exchanges.interfaces.ftx.ftx_websocket import Tickers as FTX_Ticker
-<<<<<<< HEAD
+from blankly.exchanges.interfaces.okx.okx_websocket import Tickers as Okx_Ticker
 from blankly.exchanges.interfaces.kraken.kraken_websocket import Tickers as Kraken_Ticker
-=======
-from blankly.exchanges.interfaces.okx.okx_websocket import Tickers as Okx_Ticker
->>>>>>> 62089f79
+
 
 from blankly.exchanges.managers.websocket_manager import WebsocketManager
 
@@ -50,12 +48,9 @@
             default_symbol = blankly.utils.to_exchange_symbol(default_symbol, "kucoin")
         elif default_exchange == "ftx":
             default_symbol = blankly.utils.to_exchange_symbol(default_symbol, "ftx")
-<<<<<<< HEAD
         elif default_exchange == "kraken":
             default_symbol = blankly.utils.to_exchange_symbol(default_symbol, "kraken")
-=======
-
->>>>>>> 62089f79
+
         self.__default_symbol = default_symbol
 
         self.__tickers = {default_exchange: {}}
