"""
    Class to manage the orderbook, adding, removing and updating - as well as provide user interaction
    Copyright (C) 2021  Emerson Dove

    This program is free software: you can redistribute it and/or modify
    it under the terms of the GNU Lesser General Public License as published
    by the Free Software Foundation, either version 3 of the License, or
    (at your option) any later version.

    This program is distributed in the hope that it will be useful,
    but WITHOUT ANY WARRANTY; without even the implied warranty of
    MERCHANTABILITY or FITNESS FOR A PARTICULAR PURPOSE.  See the
    GNU Lesser General Public License for more details.

    You should have received a copy of the GNU Lesser General Public License
    along with this program.  If not, see <https://www.gnu.org/licenses/>.
"""
import traceback
import warnings
import random
from typing import List

import requests

import blankly.exchanges.auth.utils
import blankly.utils.utils
from blankly.exchanges.interfaces.alpaca.alpaca_websocket import Tickers as Alpaca_Websocket
from blankly.exchanges.interfaces.binance.binance_websocket import Tickers as Binance_Orderbook
from blankly.exchanges.interfaces.coinbase_pro.coinbase_pro_websocket import Tickers as Coinbase_Pro_Orderbook
<<<<<<< HEAD
from blankly.exchanges.interfaces.kucoin.kucoin_websocket import Tickers as Kucoin_Orderbook
from blankly.exchanges.interfaces.ftx.ftx_websocket import Tickers as Ftx_Orderbook
=======
from blankly.exchanges.interfaces.okx.okx_websocket import Tickers as Okx_Orderbook
>>>>>>> f0aae94f
from blankly.exchanges.managers.websocket_manager import WebsocketManager


def sort_list_tuples(list_with_tuples: list) -> List[tuple]:
    return sorted(list_with_tuples, key=lambda x: x[0])


def binance_snapshot(symbol, limit):
    # TODO this should be using the REST set that Arun puts in
    params = {
        "symbol": symbol,
        "limit": limit
    }
    response = requests.get("https://api.binance.com/api/v3/depth", params=params).json()
    try:
        buys_response = response['bids']
    except KeyError:
        raise KeyError(response)
    sells_response = response['asks']
    buys = []
    sells = []
    for i in buys_response:
        buys.append((float(i[0]), float(i[1])))
    for i in sells_response:
        sells.append((float(i[0]), float(i[1])))

    buys = sort_list_tuples(buys)
    sells = sort_list_tuples(sells)
    print("Orderbook snapshot acquired for: " + symbol.upper())
    return buys, sells


def remove_price(book: list, price: float) -> list:
    for j in range(len(book)):
        price_at_index = book[j][0]
        if price_at_index > price:
            break
        if price_at_index == price:
            book.pop(j)
            break

    return book


class OrderbookManager(WebsocketManager):
    def __init__(self, default_exchange, default_symbol):
        """
        Create a new orderbook manager
        Args:
            default_exchange: Add an exchange name for the manager to favor
            default_symbol: Add a default currency for the manager to favor
        """
        self.__default_exchange = default_exchange
        self.__default_currency = default_symbol

        self.__orderbooks = {default_exchange: {}}

        self.__websockets = {default_exchange: {}}

        self.__websockets_callbacks = {default_exchange: {}}

        self.__websockets_kwargs = {default_exchange: {}}

        # Create the abstraction for adding many managers
        super().__init__(self.__websockets, default_symbol, default_exchange)

    def create_orderbook(self, callback,
                         override_symbol=None,
                         override_exchange=None,
                         initially_stopped=False,
                         **kwargs):
        """
        Create an orderbook for a given exchange
        Args:
            callback: Callback object for the function. Should be something like self.price_event
            override_symbol: Override the default currency id
            override_exchange: Override the default exchange
            initially_stopped: Keep the websocket stopped when created
            kwargs: Add any other parameters that should be passed into a callback function to identify
                it or modify behavior
        """

        use_sandbox = self.preferences['settings']['use_sandbox_websockets']

        exchange_name = self.__default_exchange
        # Ensure the ticker dict has this overridden exchange
        if override_exchange is not None:
            if override_exchange not in self.__websockets.keys():
                self.__websockets[override_exchange] = {}
                self.__websockets_callbacks[override_exchange] = {}
                self.__websockets_kwargs[override_exchange] = {}
            # Write this value so it can be used later
            exchange_name = override_exchange

        # Ensure that we always have a key the relevant orderbook
        if exchange_name not in self.__orderbooks:
            self.__orderbooks[exchange_name] = {}

        if exchange_name == "coinbase_pro":
            if override_symbol is None:
                override_symbol = self.__default_currency

            if use_sandbox:
                websocket = Coinbase_Pro_Orderbook(override_symbol, "level2",
                                                   pre_event_callback=self.coinbase_snapshot_update,
                                                   initially_stopped=initially_stopped,
                                                   WEBSOCKET_URL="wss://ws-feed-public.sandbox.pro.coinbase.com")
            else:
                websocket = Coinbase_Pro_Orderbook(override_symbol, "level2",
                                                   pre_event_callback=self.coinbase_snapshot_update,
                                                   initially_stopped=initially_stopped
                                                   )
            # This is where the sorting magic happens
            websocket.append_callback(self.coinbase_update)

            # Store this object
            self.__websockets['coinbase_pro'][override_symbol] = websocket
            self.__websockets_callbacks['coinbase_pro'][override_symbol] = [callback]
            self.__websockets_kwargs['coinbase_pro'][override_symbol] = kwargs
            self.__orderbooks['coinbase_pro'][override_symbol] = {
                "bids": [],
                "asks": []
            }
            return websocket
<<<<<<< HEAD
        elif exchange_name == "ftx":
            if override_symbol is None:
                override_symbol = self.__default_currency

            override_symbol = blankly.utils.to_exchange_symbol(override_symbol, "ftx")

            if use_sandbox:
                raise ValueError("Error: FTX does not have a sandbox mode")
            else:
                websocket = Ftx_Orderbook(override_symbol, "orderbook",
                                          pre_event_callback=self.ftx_snapshot_update,
                                          initially_stopped=initially_stopped,
                                          )

            websocket.append_callback(self.ftx_update)

            # Store this object
            self.__websockets['ftx'][override_symbol] = websocket
            self.__websockets_callbacks['ftx'][override_symbol] = [callback]
            self.__websockets_kwargs['ftx'][override_symbol] = kwargs
            self.__orderbooks['ftx'][override_symbol] = {
                "bids": [],
                "asks": []
            }
            return websocket
        elif exchange_name == "kucoin":
            if override_symbol is None:
                override_symbol = self.__default_currency

            request_data = (requests.post('https://api.kucoin.com/api/v1/bullet-public').json())

            if use_sandbox:
                base_endpoint = request_data['data']['instanceServers'][0]['endpoint']
                token = request_data['data']['token']
                websocket = Kucoin_Orderbook(override_symbol, "level2",
                                             pre_event_callback=self.kucoin_snapshot_update,
                                             initially_stopped=initially_stopped,
                                             websocket_url=f"{base_endpoint}/socket.io/?token={token}")
            else:
                base_endpoint = request_data['data']['instanceServers'][0]['endpoint']
                token = request_data['data']['token']
                websocket = Kucoin_Orderbook(override_symbol, "level2",
                                             pre_event_callback=self.kucoin_snapshot_update,
                                             initially_stopped=initially_stopped,
                                             websocket_url=f"{base_endpoint}?token={token}&[connectId="
                                                           f"{random.randint(1, 200000000) * 100000000}]"
                                             )
            # This is where the sorting magic happens
            websocket.append_callback(self.kucoin_update)

            # Store this object
            self.__websockets['kucoin'][override_symbol] = websocket
            self.__websockets_callbacks['kucoin'][override_symbol] = [callback]
            self.__websockets_kwargs['kucoin'][override_symbol] = kwargs
            self.__orderbooks['kucoin'][override_symbol] = {
=======

        elif exchange_name == "okx":
            if override_symbol is None:
                override_symbol = self.__default_currency

            if use_sandbox:
                websocket = Okx_Orderbook(override_symbol, "books",
                                          pre_event_callback=self.okx_snapshot_update,
                                          initially_stopped=initially_stopped,
                                          WEBSOCKET_URL="wss://wspap.okx.com:8443/ws/v5/public?brokerId=9999")
            else:
                websocket = Okx_Orderbook(override_symbol, "books",
                                          pre_event_callback=self.okx_snapshot_update,
                                          initially_stopped=initially_stopped
                                          )

            websocket.append_callback(self.okx_update)
            self.__websockets['okx'][override_symbol] = websocket
            self.__websockets_callbacks['okx'][override_symbol] = [callback]
            self.__websockets_kwargs['okx'][override_symbol] = kwargs
            self.__orderbooks['okx'][override_symbol] = {
>>>>>>> f0aae94f
                "bids": [],
                "asks": []
            }
            return websocket

        elif exchange_name == "binance":
            if override_symbol is None:
                override_symbol = self.__default_currency

            # Lower the keys to subscribe
            specific_currency_id = blankly.utils.to_exchange_symbol(override_symbol, "binance").lower()

            if use_sandbox:
                websocket = Binance_Orderbook(specific_currency_id, "depth", initially_stopped=initially_stopped,
                                              WEBSOCKET_URL="wss://testnet.binance.vision/ws")
            else:
                websocket = Binance_Orderbook(specific_currency_id, "depth", initially_stopped=initially_stopped)

            websocket.append_callback(self.binance_update)

            # binance returns the keys in all UPPER so the books should be created based on response
            specific_currency_id = specific_currency_id.upper()
            self.__websockets['binance'][specific_currency_id] = websocket
            self.__websockets_callbacks['binance'][specific_currency_id] = [callback]
            self.__websockets_kwargs['binance'][specific_currency_id] = kwargs

            buys, sells = binance_snapshot(specific_currency_id, 1000)
            self.__orderbooks['binance'][specific_currency_id] = {
                "bids": buys,
                "asks": sells
            }

        elif exchange_name == "alpaca":
            warning_string = "Alpaca only allows the viewing of the bid/ask spread, not a total orderbook."
            warnings.warn(warning_string)
            if override_symbol is None:
                override_symbol = self.__default_currency

            stream = self.preferences['settings']['alpaca']['websocket_stream']
            override_symbol = blankly.utils.to_exchange_symbol(override_symbol, "alpaca")

            if use_sandbox:
                websocket = Alpaca_Websocket(override_symbol, 'quotes', initially_stopped=initially_stopped,
                                             WEBSOCKET_URL=
                                             "wss://paper-api.alpaca.markets/stream/v2/{}/".format(stream))
            else:
                websocket = Alpaca_Websocket(override_symbol, 'quotes', initially_stopped=initially_stopped,
                                             WEBSOCKET_URL="wss://stream.data.alpaca.markets/v2/{}/".format(stream))

            websocket.append_callback(self.alpaca_update)

            self.__websockets['alpaca'][override_symbol] = websocket
            self.__websockets_callbacks['alpaca'][override_symbol] = [callback]
            self.__websockets_kwargs['alpaca'][override_symbol] = kwargs

            self.__orderbooks['alpaca'][override_symbol] = {
                "bids": [],
                "asks": [],
            }

        else:
            print(exchange_name + " ticker not supported, skipping creation")

    def coinbase_snapshot_update(self, update):
        print("Orderbook snapshot acquired for: " + update['product_id'])
        # Clear whatever book we had
        book = {
            "bids": [],
            "asks": []
        }
        # Get all bids
        buys = update['bids']
        # Convert these to float and write to our order dictionaries
        for i in range(len(buys)):
            buy = buys[i]
            book['bids'].append((float(buy[0]), float(buy[1])))

        sells = update['asks']
        for i in range(len(sells)):
            sell = sells[i]
            book['asks'].append((float(sell[0]), float(sell[1])))

        book["bids"] = sort_list_tuples(book["bids"])
        book["asks"] = sort_list_tuples(book["asks"])

        self.__orderbooks['coinbase_pro'][update['product_id']] = book

    def coinbase_update(self, update):
        # Side is first in list
        side = update['changes'][0][0]

        # Have to convert coinbase to use this
        if side == 'buy':
            side = 'bids'
        elif side == 'sell':
            side = 'asks'

        # Price is second
        price = float(update['changes'][0][1])
        qty = float(update['changes'][0][2])
        book = self.__orderbooks['coinbase_pro'][update['product_id']][side]  # type: list

        # Quantity at that point is third
        if qty == 0:
            book = remove_price(book, price)
        else:
            book.append((price, qty))

        book = sort_list_tuples(book)
        self.__orderbooks['coinbase_pro'][update['product_id']][side] = book

        # Iterate through the callback list
        callbacks = self.__websockets_callbacks['coinbase_pro'][update['product_id']]
        for i in callbacks:
            i(self.__orderbooks['coinbase_pro'][update['product_id']],
              **self.__websockets_kwargs['coinbase_pro'][update['product_id']])

<<<<<<< HEAD
    def kucoin_update(self, update):
        symbol = update['data']['symbol']

        # Get symbol for orderbook
        book_buys = self.__orderbooks['kucoin'][symbol]['bids']
        book_sells = self.__orderbooks['kucoin'][symbol]['asks']  # type: list

        new_buys = update['data']['changes']['bids'][::-1]  # type: list
        if len(new_buys) == 0:
            pass
        else:
            new_buys[0] = new_buys[0][:-1]

        for i in new_buys:
            i[0] = float(i[0])  # price
            i[1] = float(i[1])  # size
            if i[1] == 0:
                book_buys = remove_price(book_buys, i[1])
            else:
                book_buys.append((i[0], i[1]))

        # Asks are sells, these are also counted from low to high
        new_sells = update['data']['changes']['asks']  # type: list
        if len(new_sells) == 0:
            pass
        else:
            new_sells[0] = new_sells[0][:-1]

        for i in new_sells:
            i[0] = float(i[0])
            i[1] = float(i[1])
            if i[1] == 0:
                book_sells = remove_price(book_sells, i[1])
            else:
                book_sells.append((i[0], i[1]))

        # Now sort them
        book_buys = sort_list_tuples(book_buys)
        book_sells = sort_list_tuples(book_sells)

        self.__orderbooks['kucoin'][symbol]['bids'] = book_buys
        self.__orderbooks['kucoin'][symbol]['asks'] = book_sells

        # Pass in this new updated orderbook
        callbacks = self.__websockets_callbacks['kucoin'][symbol]
        for i in callbacks:
            i(self.__orderbooks['kucoin'][symbol],
              **self.__websockets_kwargs['kucoin'][symbol])

    def kucoin_snapshot_update(self, update):
        print("Orderbook snapshot acquired for: " + update['data']['symbol'])
        # Clear whatever book we had
        book = {
            "bids": [],
            "asks": []
        }
        # Get all bids
        buys = update['data']['changes']['bids']  # [0][:-1]
        buys[0] = buys[0][:-1]
        # Convert these to float and write to our order dictionaries
        for i in range(len(buys)):
            buy = buys[i]
            book['bids'].append((float(buy[0]), float(buy[1])))

        sells = update['data']['changes']['asks']  # [0][:-1]
        sells[0] = sells[0][:-1]
        for i in range(len(sells)):
            sell = sells[i]
            book['asks'].append((float(sell[0]), float(sell[1])))

        book["bids"] = sort_list_tuples(book["bids"])
        book["asks"] = sort_list_tuples(book["asks"])

        self.__orderbooks['kucoin'][update['data']['symbol']] = book

    def ftx_update(self, update):
        symbol = update['symbol']

        book_buys = self.__orderbooks['ftx'][symbol]['bids']
        book_sells = self.__orderbooks['ftx'][symbol]['asks']  # type: list

        new_buys = update['bids'][::-1]  # type: list
=======
    def okx_update(self, update):

        symbol = update['arg']['instId']

        book_buys = self.__orderbooks['okx'][symbol]['bids']  # type: list
        book_sells = self.__orderbooks['okx'][symbol]['asks']  # type: list

        # Buys are b, count from low to high with reverse (which is the ::-1 thing)
        new_buys = update['data'][0]['bids'][::-1]  # type: list
>>>>>>> f0aae94f
        for i in new_buys:
            i[0] = float(i[0])
            i[1] = float(i[1])
            if i[1] == 0:
                book_buys = remove_price(book_buys, i[0])
            else:
                book_buys.append((i[0], i[1]))

<<<<<<< HEAD
        new_sells = update['asks']  # type: list
=======
        # Asks are sells, these are also counted from low to high
        new_sells = update['data'][0]['asks']  # type: list
>>>>>>> f0aae94f
        for i in new_sells:
            i[0] = float(i[0])
            i[1] = float(i[1])
            if i[1] == 0:
                book_sells = remove_price(book_sells, i[0])
            else:
                book_sells.append((i[0], i[1]))

        # Now sort them
        book_buys = sort_list_tuples(book_buys)
        book_sells = sort_list_tuples(book_sells)

<<<<<<< HEAD
        self.__orderbooks['ftx'][symbol]['bids'] = book_buys
        self.__orderbooks['ftx'][symbol]['asks'] = book_sells

        # Pass in this new updated orderbook
        callbacks = self.__websockets_callbacks['ftx'][symbol]
        for i in callbacks:
            i(self.__orderbooks['ftx'][symbol],
              **self.__websockets_kwargs['ftx'][symbol])

    def ftx_snapshot_update(self, update):
        market = update['market'].replace('/', '-')
        print("Orderbook snapshot acquired for: " + market)
=======
        self.__orderbooks['okx'][symbol]['bids'] = book_buys
        self.__orderbooks['okx'][symbol]['asks'] = book_sells

        # Pass in this new updated orderbook
        callbacks = self.__websockets_callbacks['okx'][symbol]
        for i in callbacks:
            i(self.__orderbooks['okx'][symbol],
              **self.__websockets_kwargs['okx'][symbol])

    def okx_snapshot_update(self, update):
        print("Orderbook snapshot acquired for: " + update['arg']['instId'])

>>>>>>> f0aae94f
        book = {
            "bids": [],
            "asks": []
        }
<<<<<<< HEAD
        buys = update['data']['bids']

=======

        buys = update['data'][0]['bids'] # [0][:-1]
        buys[0] = buys[0][:-1]
        # Convert these to float and write to our order dictionaries
>>>>>>> f0aae94f
        for i in range(len(buys)):
            buy = buys[i]
            book['bids'].append((float(buy[0]), float(buy[1])))

<<<<<<< HEAD
        sells = update['data']['asks']
=======
        sells = update['data'][0]['asks'] # [0][:-1]
        sells[0] = sells[0][:-1]
>>>>>>> f0aae94f
        for i in range(len(sells)):
            sell = sells[i]
            book['asks'].append((float(sell[0]), float(sell[1])))

        book["bids"] = sort_list_tuples(book["bids"])
        book["asks"] = sort_list_tuples(book["asks"])

<<<<<<< HEAD
        self.__orderbooks['ftx'][update['market']] = book
=======
        self.__orderbooks['okx'][update['arg']['instId']] = book
>>>>>>> f0aae94f

    def binance_update(self, update):
        try:
            # TODO this needs a snapshot to work correctly, which needs arun's rest code
            # Get symbol first
            symbol = update['s']

            # Get symbol for orderbook
            book_buys = self.__orderbooks['binance'][symbol]['bids']  # type: list
            book_sells = self.__orderbooks['binance'][symbol]['asks']  # type: list

            # Buys are b, count from low to high with reverse (which is the ::-1 thing)
            new_buys = update['b'][::-1]  # type: list
            for i in new_buys:
                i[0] = float(i[0])
                i[1] = float(i[1])
                if i[1] == 0:
                    book_buys = remove_price(book_buys, i[0])
                else:
                    book_buys.append((i[0], i[1]))

            # Asks are sells, these are also counted from low to high
            new_sells = update['a']  # type: list
            for i in new_sells:
                i[0] = float(i[0])
                i[1] = float(i[1])
                if i[1] == 0:
                    book_sells = remove_price(book_sells, i[0])
                else:
                    book_sells.append((i[0], i[1]))

            # Now sort them
            book_buys = sort_list_tuples(book_buys)
            book_sells = sort_list_tuples(book_sells)

            self.__orderbooks['binance'][symbol]['bids'] = book_buys
            self.__orderbooks['binance'][symbol]['asks'] = book_sells

            # Pass in this new updated orderbook
            callbacks = self.__websockets_callbacks['binance'][symbol]
            for i in callbacks:
                i(self.__orderbooks['binance'][symbol],
                  **self.__websockets_kwargs['binance'][symbol])
        except Exception:
            traceback.print_exc()

    def alpaca_update(self, update: dict):
        # Alpaca only gives the spread, no orderbook depth (alpaca is very bad)
        symbol = update['S']
        self.__orderbooks['alpaca'][symbol]['bids'] = [(update['bp'], update['bs'])]
        self.__orderbooks['alpaca'][symbol]['asks'] = [(update['ap'], update['as'])]

        callbacks = self.__websockets_callbacks['alpaca'][symbol]
        for i in callbacks:
            i(self.__orderbooks['alpaca'][symbol],
              **self.__websockets_kwargs['alpaca'][symbol])

    def append_orderbook_callback(self, callback_object, override_symbol=None, override_exchange=None):
        """
        These are appended calls to a sorted orderbook. Functions added to this will be fired every time the orderbook
        changes.
        Args:
            callback_object: Reference for the callback function. The price_event(self, tick)
                function would be passed in as just self.price_event -- no parenthesis or arguments, just the reference
            override_symbol: Ticker id, such as "BTC-USD" or exchange equivalents.
            override_exchange: Forces the manager to use a different supported exchange.
        """
        if override_symbol is None:
            override_symbol = self.__default_currency

        if override_exchange is None:
            override_exchange = self.__default_exchange

        self.__websockets_callbacks[override_exchange][override_symbol].append(callback_object)

    def get_most_recent_orderbook(self, override_symbol=None, override_exchange=None):
        """
        Get the most recent orderbook under a currency and exchange.

        Args:
            override_symbol: Ticker id, such as "BTC-USD" or exchange equivalents.
            override_exchange: Forces the manager to use a different supported exchange.
        """
        if override_symbol is None:
            override_symbol = self.__default_currency

        if override_exchange is None:
            override_exchange = self.__default_exchange

        return self.__orderbooks[override_exchange][override_symbol]<|MERGE_RESOLUTION|>--- conflicted
+++ resolved
@@ -27,12 +27,9 @@
 from blankly.exchanges.interfaces.alpaca.alpaca_websocket import Tickers as Alpaca_Websocket
 from blankly.exchanges.interfaces.binance.binance_websocket import Tickers as Binance_Orderbook
 from blankly.exchanges.interfaces.coinbase_pro.coinbase_pro_websocket import Tickers as Coinbase_Pro_Orderbook
-<<<<<<< HEAD
 from blankly.exchanges.interfaces.kucoin.kucoin_websocket import Tickers as Kucoin_Orderbook
 from blankly.exchanges.interfaces.ftx.ftx_websocket import Tickers as Ftx_Orderbook
-=======
 from blankly.exchanges.interfaces.okx.okx_websocket import Tickers as Okx_Orderbook
->>>>>>> f0aae94f
 from blankly.exchanges.managers.websocket_manager import WebsocketManager
 
 
@@ -157,7 +154,6 @@
                 "asks": []
             }
             return websocket
-<<<<<<< HEAD
         elif exchange_name == "ftx":
             if override_symbol is None:
                 override_symbol = self.__default_currency
@@ -213,7 +209,6 @@
             self.__websockets_callbacks['kucoin'][override_symbol] = [callback]
             self.__websockets_kwargs['kucoin'][override_symbol] = kwargs
             self.__orderbooks['kucoin'][override_symbol] = {
-=======
 
         elif exchange_name == "okx":
             if override_symbol is None:
@@ -235,7 +230,6 @@
             self.__websockets_callbacks['okx'][override_symbol] = [callback]
             self.__websockets_kwargs['okx'][override_symbol] = kwargs
             self.__orderbooks['okx'][override_symbol] = {
->>>>>>> f0aae94f
                 "bids": [],
                 "asks": []
             }
@@ -353,7 +347,6 @@
             i(self.__orderbooks['coinbase_pro'][update['product_id']],
               **self.__websockets_kwargs['coinbase_pro'][update['product_id']])
 
-<<<<<<< HEAD
     def kucoin_update(self, update):
         symbol = update['data']['symbol']
 
@@ -436,7 +429,6 @@
         book_sells = self.__orderbooks['ftx'][symbol]['asks']  # type: list
 
         new_buys = update['bids'][::-1]  # type: list
-=======
     def okx_update(self, update):
 
         symbol = update['arg']['instId']
@@ -446,7 +438,6 @@
 
         # Buys are b, count from low to high with reverse (which is the ::-1 thing)
         new_buys = update['data'][0]['bids'][::-1]  # type: list
->>>>>>> f0aae94f
         for i in new_buys:
             i[0] = float(i[0])
             i[1] = float(i[1])
@@ -455,12 +446,9 @@
             else:
                 book_buys.append((i[0], i[1]))
 
-<<<<<<< HEAD
         new_sells = update['asks']  # type: list
-=======
         # Asks are sells, these are also counted from low to high
         new_sells = update['data'][0]['asks']  # type: list
->>>>>>> f0aae94f
         for i in new_sells:
             i[0] = float(i[0])
             i[1] = float(i[1])
@@ -473,7 +461,6 @@
         book_buys = sort_list_tuples(book_buys)
         book_sells = sort_list_tuples(book_sells)
 
-<<<<<<< HEAD
         self.__orderbooks['ftx'][symbol]['bids'] = book_buys
         self.__orderbooks['ftx'][symbol]['asks'] = book_sells
 
@@ -486,7 +473,6 @@
     def ftx_snapshot_update(self, update):
         market = update['market'].replace('/', '-')
         print("Orderbook snapshot acquired for: " + market)
-=======
         self.__orderbooks['okx'][symbol]['bids'] = book_buys
         self.__orderbooks['okx'][symbol]['asks'] = book_sells
 
@@ -499,30 +485,22 @@
     def okx_snapshot_update(self, update):
         print("Orderbook snapshot acquired for: " + update['arg']['instId'])
 
->>>>>>> f0aae94f
         book = {
             "bids": [],
             "asks": []
         }
-<<<<<<< HEAD
         buys = update['data']['bids']
-
-=======
 
         buys = update['data'][0]['bids'] # [0][:-1]
         buys[0] = buys[0][:-1]
         # Convert these to float and write to our order dictionaries
->>>>>>> f0aae94f
         for i in range(len(buys)):
             buy = buys[i]
             book['bids'].append((float(buy[0]), float(buy[1])))
 
-<<<<<<< HEAD
         sells = update['data']['asks']
-=======
         sells = update['data'][0]['asks'] # [0][:-1]
         sells[0] = sells[0][:-1]
->>>>>>> f0aae94f
         for i in range(len(sells)):
             sell = sells[i]
             book['asks'].append((float(sell[0]), float(sell[1])))
@@ -530,11 +508,8 @@
         book["bids"] = sort_list_tuples(book["bids"])
         book["asks"] = sort_list_tuples(book["asks"])
 
-<<<<<<< HEAD
         self.__orderbooks['ftx'][update['market']] = book
-=======
         self.__orderbooks['okx'][update['arg']['instId']] = book
->>>>>>> f0aae94f
 
     def binance_update(self, update):
         try:
