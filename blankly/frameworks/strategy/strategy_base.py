"""
    Abstraction for creating event driven user strategies
    Copyright (C) 2021  Emerson Dove, Brandon Fan

    This program is free software: you can redistribute it and/or modify
    it under the terms of the GNU Lesser General Public License as published
    by the Free Software Foundation, either version 3 of the License, or
    (at your option) any later version.

    This program is distributed in the hope that it will be useful,
    but WITHOUT ANY WARRANTY; without even the implied warranty of
    MERCHANTABILITY or FITNESS FOR A PARTICULAR PURPOSE.  See the
    GNU Lesser General Public License for more details.

    You should have received a copy of the GNU Lesser General Public License
    along with this program.  If not, see <https://www.gnu.org/licenses/>.
"""

import datetime
import threading
import time
import typing
import warnings

import pandas as pd

import blankly
from blankly.exchanges.exchange import Exchange
from blankly.exchanges.interfaces.paper_trade.backtest_controller import BackTestController
from blankly.exchanges.interfaces.paper_trade.backtest_result import BacktestResult
from blankly.frameworks.strategy.strategy_state import StrategyState
from blankly.utils.time_builder import time_interval_to_seconds
from blankly.utils.utils import AttributeDict, info_print, load_backtest_preferences
from blankly.utils.utils import get_ohlcv_from_list
from blankly.exchanges.strategy_logger import StrategyLogger


class Strategy:
    def __init__(self, exchange: Exchange, currency_pair='BTC-USD'):
        """
        Create a new strategy object. A strategy can be used to run your code live while be backtestable and modular
         across exchanges.

        Function Signatures:
        init(symbol: str, state: blankly.StrategyState)
        price_event(price: float, symbol: str, state: blankly.StrategyState)
        orderbook_event(tick: dict, symbol: str, state: blankly.StrategyState)
        bar_event(bar: dict, symbol: str, state: blankly.StrategyState)
        teardown(blankly.StrategyState)
        """
        self.__exchange = exchange
        self.ticker_manager = blankly.TickerManager(self.__exchange.get_type(), currency_pair)
        self.orderbook_manager = blankly.OrderbookManager(self.__exchange.get_type(), currency_pair)

        self.__scheduling_pair = []  # Object to hold a currency and the resolution its pulled at: ["BTC-USD", 60]
        self.interface = StrategyLogger(interface=exchange.get_interface(), strategy=self)

        # Create a cache for the current interface, and a wrapped paper trade object for user backtesting
        self.__interface_cache = self.interface
        self.__paper_trade_exchange = blankly.PaperTrade(self.__exchange)
        self.__schedulers = []
        self.__variables = {}
        self.__hashes = []
        self.__orderbook_websockets = []
        self.__ticker_websockets = []

        self.__states = {}

        # Initialize backtesting attributes. This only used for sending times to the Strategy/StrategyState
        # This is done because we switch the interface to a paper trade interface
        self.backtesting_controller = None

        # This will throw a warning if they're trying to use an orderbook in the backtest
        self.__using_orderbook = False

        # Attempt to report the strategy
        blankly.reporter.export_strategy(self)

        # Create a lock for the teardown so nothing happens while its going on
        self.lock = threading.Lock()

        # This will be updated when the teardown() function completes
        self.torndown = False

    @property
    def states(self) -> dict[str,StrategyState]:
        return self.__states

    @property
    def variables(self):
        return self.__variables

    def modify_variable(self, callable_: typing.Callable, key, value):
        hashed = hash(callable_)
        self.__variables[hashed][key] = value

    def add_price_event(self, callback: typing.Callable, symbol: str, resolution: typing.Union[str, float],
                        init: typing.Callable = None, teardown: typing.Callable = None, synced: bool = False,
<<<<<<< HEAD
                        variables : dict = {}):
=======
                        variables: dict = None):
>>>>>>> 681bca25
        """
        Add Price Event
        Args:
            callback: The price event callback that will be added to the current ticker and run at the proper resolution
            symbol: Currency pair to create the price event for
            resolution: The resolution that the callback will be run - in seconds
            init: Callback function to allow a setup for the strategy variable. Example usages include
                downloading price data before usage
            teardown: A function to run when the strategy is stopped or interrupted. Example usages include liquidating
                positions, writing or cleaning up data or anything else useful
            synced: Sync the function to
            variables: A dictionary to initialize the state's internal values
        """
<<<<<<< HEAD
        self.__custom_price_event(callback, symbol, resolution, init, synced, teardown=teardown, variables = variables)
=======
        self.__custom_price_event(callback, symbol, resolution, init, synced, teardown=teardown, variables=variables)
>>>>>>> 681bca25

    def add_bar_event(self, callback: typing.Callable, symbol: str, resolution: typing.Union[str, float],
                      init: typing.Callable = None, teardown: typing.Callable = None, variables: dict = None):
        """
        Add Price Event
        Args:
            callback: The price event callback that will be added to the current ticker and run at the proper resolution
            symbol: Currency pair to create the price event for
            resolution: The resolution that the callback will be run - in seconds
            init: Callback function to allow a setup for the strategy variable. Example usages include
                downloading price data before usage
            teardown: A function to run when the strategy is stopped or interrupted. Example usages include liquidating
                positions, writing or cleaning up data or anything else useful
            variables: A dictionary to initialize the state's internal values
        """
        self.__custom_price_event(callback, symbol, resolution, init, synced=True, bar=True, teardown=teardown,
                                  variables=variables)

    def __custom_price_event(self, callback: typing.Callable, symbol: str, resolution: typing.Union[str, float],
                             init: typing.Callable = None, synced: bool = False, bar: bool = False,
<<<<<<< HEAD
                             teardown: typing.Callable = None, variables : dict = {}):
=======
                             teardown: typing.Callable = None, variables: dict = None):
>>>>>>> 681bca25
        """
        Add Price Event
        Args:
            callback: The price event callback that will be added to the current ticker and run at the proper resolution
            symbol: Currency pair to create the price event for
            resolution: The resolution that the callback will be run - in seconds
            init: Callback function to allow a setup for the strategy variable. Example usages include
                downloading price data before usage
            teardown: A function to run when the strategy is stopped or interrupted. Example usages include liquidating
                positions, writing or cleaning up data or anything else useful
            synced: Sync the function to
            bar: Get the OHLCV data for a valid exchange interval
        """
        # Make sure variables is always an empty dictionary if None
        if variables is None:
            variables = {}
        resolution = time_interval_to_seconds(resolution)

        if bar:
            self.__scheduling_pair.append([symbol, resolution, 'bar'])
        else:
            self.__scheduling_pair.append([symbol, resolution, 'price_event'])
        callback_hash = hash((callback, hash((symbol, resolution))))
        if callback_hash in self.__hashes:
            raise ValueError("A callback of the same type and resolution has already been made for "
                             "the ticker: {}".format(symbol))
        else:
            self.__hashes.append(callback_hash)
        self.__variables[callback_hash] = AttributeDict(variables)
        state = StrategyState(self, self.__variables[callback_hash], symbol, resolution=resolution)
        self.__states[symbol] = state

        if resolution < 60:
            # since it's less than 10 sec, we will just use the websocket feed - exchanges don't like fast calls
            self.ticker_manager.create_ticker(self.__idle_event, override_symbol=symbol)
            self.__schedulers.append(
                blankly.Scheduler(self.__price_event_websocket, resolution,
                                  initially_stopped=True,
                                  callback=callback,
                                  resolution=resolution,
                                  variables=self.__variables[callback_hash],
                                  state_object=state,
                                  synced=synced,
                                  init=init,
                                  teardown=teardown,
                                  ohlc=bar,
                                  symbol=symbol)
            )
            exchange_type = self.__exchange.get_type()
            self.__ticker_websockets.append([symbol, exchange_type, init, state, teardown])
        else:
            # Use the API
            self.__schedulers.append(
                blankly.Scheduler(self.__price_event_rest, resolution,
                                  initially_stopped=True,
                                  callback=callback,
                                  resolution=resolution,
                                  variables=self.__variables[callback_hash],
                                  state_object=state,
                                  synced=synced,
                                  ohlc=bar,
                                  init=init,
                                  teardown=teardown,
                                  symbol=symbol)
            )

    def __idle_event(self, *args, **kwargs):
        """
        Function to skip & ignore callbacks
        """
        pass

    def __price_event_rest(self, **kwargs):
        callback = kwargs['callback']
        symbol = kwargs['symbol']
        resolution = kwargs['resolution']
        variables = kwargs['variables']
        ohlc = kwargs['ohlc']
        state = kwargs['state_object']  # type: StrategyState

        state.variables = variables
        state.resolution = resolution

        if ohlc:
            ohlcv_time = kwargs['ohlcv_time']
            while True:
                # Sometimes coinbase doesn't download recent data correctly
                try:
                    data = self.interface.history(symbol=symbol, to=1, resolution=resolution).iloc[-1].to_dict()
                    if data['time'] + resolution == ohlcv_time:
                        break
                except IndexError:
                    pass
                time.sleep(.5)
            data['price'] = self.interface.get_price(symbol)
        else:
            data = self.interface.get_price(symbol)

        callback(data, symbol, state)

    def __price_event_websocket(self, **kwargs):
        callback = kwargs['callback']
        symbol = kwargs['symbol']
        resolution = kwargs['resolution']
        variables = kwargs['variables']
        ohlc = kwargs['ohlc']
        state = kwargs['state_object']  # type: StrategyState

        if ohlc:
            close_time = kwargs['ohlcv_time']
            open_time = close_time-resolution
            ticker_feed = list(reversed(self.ticker_manager.get_feed(override_symbol=symbol)))
            #     tick        tick
            #      |    ohlcv close                            ohlcv open
            # 0    |   -20          -40            -60        -80
            # newest, newest - 1, newest - 2
            count = 0
            while ticker_feed[count]['time'] > close_time:
                count += 1

            close_index = count

            # Start at the close index to save some iterations
            count = close_index
            while ticker_feed[count]['time'] < open_time:
                count += 1
            # Subtract 1 to put it back inside the range
            count -= 1
            open_index = count

            # Get the latest price that isn't past the timeframe
            last_price = ticker_feed[close_index:][-1]['price']

            data = get_ohlcv_from_list(list(reversed(ticker_feed[close_index:open_index])), last_price)

        else:
            try:
                data = self.ticker_manager.get_most_recent_tick(override_symbol=symbol)['price']
            except TypeError:
                info_print("No valid data yet - using rest.")
                data = self.interface.get_price(symbol)

        state.variables = variables
        state.resolution = resolution

        callback(data, symbol, state)

    @staticmethod
    def __orderbook_event(tick, symbol, user_callback, state_object):
        user_callback(tick, symbol, state_object)

    def add_orderbook_event(self, callback: typing.Callable, symbol: str, init: typing.Callable = None,
                            teardown: typing.Callable = None, variables: dict = None):
        """
        Add Orderbook Event
        Args:
            callback: The price event callback that will be added to the current ticker and run at the proper resolution
            symbol: Currency pair to create the orderbook for
            init: Callback function to allow a setup for the strategy variable. This
                can be used for accumulating price data
            teardown: A function to run when the strategy is stopped or interrupted. Example usages include liquidating
                positions, writing or cleaning up data or anything else useful:
            variables: A dictionary to initialize the state's internal values
        """
        # Make sure variables is always an empty dictionary if None
        if variables is None:
            variables = {}
        self.__scheduling_pair.append([symbol, None])
        callback_hash = hash((callback, symbol))
        if callback_hash in self.__hashes:
            raise ValueError("A callback of the same type and resolution has already been made for the ticker: "
                             "{}".format(symbol))
        else:
            self.__hashes.append(callback_hash)
        self.__variables[callback_hash] = AttributeDict(variables)
        state = StrategyState(self, self.__variables[callback_hash], symbol=symbol)

        variables = self.__variables[callback_hash]

        # since it's less than 10 sec, we will just use the websocket feed - exchanges don't like fast calls
        self.orderbook_manager.create_orderbook(self.__orderbook_event, initially_stopped=True,
                                                override_symbol=symbol,
                                                symbol=symbol,
                                                user_callback=callback,
                                                variables=variables,
                                                state_object=state)

        exchange_type = self.__exchange.get_type()
        self.__orderbook_websockets.append([symbol, exchange_type, init, state, teardown])

        # Set this to true so that we can throw a warning in the backtest
        self.__using_orderbook = True

    def start(self):
        for i in self.__schedulers:
            kwargs = i.get_kwargs()
            if kwargs['init'] is not None:
                kwargs['init'](kwargs['symbol'], kwargs['state_object'])
            i.start()

        for i in self.__orderbook_websockets:
            # Index 2 contains the initialization function for the assigned websockets array
            if i[2] is not None:
                i[2](i[0], i[3])
            self.orderbook_manager.restart_ticker(i[0], i[1])

        for i in self.__ticker_websockets:
            # The initialization function should have already been called for ticker websockets
            # Notice this is different from orderbook websockets because these are put into the scheduler
            self.ticker_manager.restart_ticker(i[0], i[1])

    def teardown(self):
        self.lock.acquire()
        for i in self.__schedulers:
            i.stop_scheduler()
            kwargs = i.get_kwargs()
            teardown = kwargs['teardown']
            state_object = kwargs['state_object']
            if callable(teardown):
                teardown(state_object)

        for i in self.__orderbook_websockets:
            self.orderbook_manager.close_websocket(override_symbol=i[0], override_exchange=i[1])
            # Call the stored teardown
            teardown_func = i[4]
            if callable(teardown_func):
                teardown_func(i[3])

        for i in self.__ticker_websockets:
            self.ticker_manager.close_websocket(override_symbol=i[0], override_exchange=i[1])
        self.lock.release()

        # Show that all teardowns have finished
        self.torndown = True

    def time(self) -> float:
        if self.backtesting_controller is not None and self.backtesting_controller.time is not None:
            return self.backtesting_controller.time
        else:
            return time.time()

    def backtest(self,
                 initial_values: dict = None,
                 to: str = None,
                 start_date: str = None,
                 end_date: str = None,
                 save: bool = False,
                 settings_path: str = None,
                 callbacks: list = None,
                 **kwargs
                 ) -> BacktestResult:
        """
        Turn this strategy into a backtest.

        Args:
            ** We expect either an initial_value (in USD) or a dictionary of initial values, we also expect
            either `to` to be set or `start_date` and `end_date` **

            initial_values (dict): Dictionary of initial value sizes (i.e { 'BTC': 3, 'USD': 5650}).
                Using this will override the values that are currently on your exchange.
            to (str): Declare an amount of time before now to backtest from: ex: '5y' or '10h'
            start_date (str): Override argument "to" by specifying a start date such as "03/06/2018"
            end_date (str): End the backtest at a date such as "03/06/2018"
            save (bool): Save the price data references to the data required for the backtest as well as
                overriden settings.
            settings_path (str): Path to the backtest.json file.
            callbacks (list of callables): Custom functions that will be run at the end of the backtest

            Keyword Arguments:
                **Use these to override parameters in the backtest.json file**

                use_price: str = 'close',
                    Set which price column to use.

                smooth_prices: bool = False,
                    Create linear connections between downloaded prices

                GUI_output: bool = True,
                    Enable/disable GUI webpage display after backtest

                show_tickers_with_zero_delta: bool = False,
                    Exclude tickers that have no change to account value in the GUI

                save_initial_account_value: bool = True,
                    Put an extra frame which contains the initial account values before any trade

                show_progress_during_backtest: bool = True,
                    Show a progress bar as the backtest runs

                cache_location: str = './price_caches'
                    Set a location for the price cache csv's to be written to

                continuous_caching: bool
                    Utilize the advanced price caching system built into the backtest. Automatically aggregate and prune
                    downloaded data.

                resample_account_value_for_metrics: str or bool = '1d' or False
                    Because backtest data can be input at a variety of resolutions, account value often needs to be
                        recalculated at consistent intervals for use in metrics & indicators.
                        This setting allows the specification of that consistent interval.
                        The value can be set to `False` to skip any recalculation.

                quote_account_value_in: str = 'USD'
                    Manually set what valuation should be used when calculating account value.
                        Multiple types of quote currency (ex: USD and EUR) are not supported because
                        there is no datasource for quoting pairs such as EUR-USD until forex integration.

                ignore_user_exceptions: bool = True
                    Set this to True to handle user exceptions identically to how they're handled by strategy calls.
                        False means that the backtest will immediately stop & attempt to generate a report if something
                        in the user calls goes wrong. True will replicate strategy errors.

                ignore_user_exceptions: float = 0.0
                    Set this to be the theoretical rate of return with no risk
        """

        start = None
        end = None

        # Even if they specified start/end unevenly it will be overwritten with any to argument
        if to is not None:
            start = time.time() - time_interval_to_seconds(to)
            end = time.time()

        if start_date is not None:
            start_date = pd.to_datetime(start_date)
            epoch = datetime.datetime.utcfromtimestamp(0)
            start = (start_date - epoch).total_seconds()

        if end_date is not None:
            end_date = pd.to_datetime(end_date)
            epoch = datetime.datetime.utcfromtimestamp(0)
            end = (end_date - epoch).total_seconds()

        # If start/ends are specify unevenly
        if (start_date is None and end_date is not None) or (start_date is not None and end_date is None):
            raise ValueError("Both start and end dates must be set or use the 'to' argument.")

        self.interface = self.__paper_trade_exchange.get_interface()
        self.backtesting_controller = BackTestController(self.__paper_trade_exchange,
                                                         backtest_settings_path=settings_path,
                                                         callbacks=callbacks
                                                         )

        # Write any kwargs as settings to the settings - save if enabled.
        for k, v in kwargs.items():
            self.backtesting_controller.write_setting(k, v, save)

        if initial_values is not None:
            self.backtesting_controller.write_initial_price_values(initial_values)

        # Write each scheduling pair as a price event - save if enabled.
        if start is not None and end is not None:
            for i in self.__scheduling_pair:
                # None means live which is orderbook, which we skip anyway
                if i[1] is not None:
                    self.backtesting_controller.add_prices(i[0], start, end, i[1], save=save)
        else:
            info_print("User-specified start and end time not given. Defaulting to using only cached data.")

        if self.__using_orderbook:
            warning_string = "Artificial orderbook generation is not yet supported for backtesting - " \
                             "skipping orderbook callbacks."
            warnings.warn(warning_string)

        # Append each of the events the class defines into the backtest
        for i in self.__schedulers:
            kwargs = i.get_kwargs()
            self.backtesting_controller.append_backtest_price_event(callback=kwargs['callback'],
                                                                    asset_id=kwargs['symbol'],
                                                                    time_interval=i.get_interval(),
                                                                    state_object=kwargs['state_object'],
                                                                    ohlc=kwargs['ohlc'],
                                                                    init=kwargs['init'],
                                                                    teardown=kwargs['teardown']
                                                                    )


        # Run the backtest & return results
        results = self.backtesting_controller.run()

        # Clean up
        self.interface = self.__interface_cache
        return results<|MERGE_RESOLUTION|>--- conflicted
+++ resolved
@@ -96,11 +96,7 @@
 
     def add_price_event(self, callback: typing.Callable, symbol: str, resolution: typing.Union[str, float],
                         init: typing.Callable = None, teardown: typing.Callable = None, synced: bool = False,
-<<<<<<< HEAD
-                        variables : dict = {}):
-=======
                         variables: dict = None):
->>>>>>> 681bca25
         """
         Add Price Event
         Args:
@@ -114,11 +110,8 @@
             synced: Sync the function to
             variables: A dictionary to initialize the state's internal values
         """
-<<<<<<< HEAD
-        self.__custom_price_event(callback, symbol, resolution, init, synced, teardown=teardown, variables = variables)
-=======
+
         self.__custom_price_event(callback, symbol, resolution, init, synced, teardown=teardown, variables=variables)
->>>>>>> 681bca25
 
     def add_bar_event(self, callback: typing.Callable, symbol: str, resolution: typing.Union[str, float],
                       init: typing.Callable = None, teardown: typing.Callable = None, variables: dict = None):
@@ -139,11 +132,7 @@
 
     def __custom_price_event(self, callback: typing.Callable, symbol: str, resolution: typing.Union[str, float],
                              init: typing.Callable = None, synced: bool = False, bar: bool = False,
-<<<<<<< HEAD
-                             teardown: typing.Callable = None, variables : dict = {}):
-=======
                              teardown: typing.Callable = None, variables: dict = None):
->>>>>>> 681bca25
         """
         Add Price Event
         Args:
