--- conflicted
+++ resolved
@@ -23,19 +23,11 @@
     "keyless": {
       "cash": "USD"
     },
-<<<<<<< HEAD
-    "ftx": {
-      "cash": "USDT"
-    },
-    "kucoin": {
-      "cash": "USDT"
-=======
     "kucoin": {
       "cash": "USDT"
     },
     "ftx": {
       "cash": "USD"
->>>>>>> c144d20a
     }
   }
 }